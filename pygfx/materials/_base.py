from __future__ import annotations

from typing import TYPE_CHECKING

from ..utils.trackable import Trackable
from ..utils import array_from_shadertype, ReadOnlyDict
from ..resources import Buffer
from ..utils.enums import AlphaMethod, AlphaMode


if TYPE_CHECKING:
    from typing import Optional, ClassVar, TypeAlias, Literal, Sequence

    ABCDTuple: TypeAlias = tuple[float, float, float, float]


TEST_COMPARE_VALUES = "<", "<=", "==", "!=", ">=", ">"  # for alpha_test and depth_test


ALPHA_MODES = {
    "solid": {
        "method": "opaque",
        "premultiply_alpha": False,
    },
    "solid_premul": {
        "method": "opaque",
        "premultiply_alpha": True,
    },
    "blend": {
        "method": "blended",
        "color_op": "add",
        "alpha_op": "add",
        "color_constant": (0, 0, 0),
        "alpha_constant": 0,
        "color_src": "src-alpha",
        "color_dst": "one-minus-src-alpha",
        "alpha_src": "one",
        "alpha_dst": "one-minus-src-alpha",
    },
    "add": {
        "method": "blended",
        "color_op": "add",
        "alpha_op": "add",
        "color_constant": (0, 0, 0),
        "alpha_constant": 0,
        "color_src": "src-alpha",
        "color_dst": "one",
        "alpha_src": "src-alpha",
        "alpha_dst": "one",
    },
    "subtract": {
        "method": "blended",
        "color_op": "add",
        "alpha_op": "add",
        "color_constant": (0, 0, 0),
        "alpha_constant": 0,
        "color_src": "zero",
        "color_dst": "one-minus-src",
        "alpha_src": "zero",
        "alpha_dst": "one",
    },
    "multiply": {
        "method": "blended",
        "color_op": "add",
        "alpha_op": "add",
        "color_constant": (0, 0, 0),
        "alpha_constant": 0,
        "color_src": "zero",
        "color_dst": "src",
        "alpha_src": "zero",
        "alpha_dst": "src",
    },
    "weighted_blend": {
        "method": "weighted",
        "weight": "alpha",
        "alpha": "alpha",
    },
    "weighted_solid": {
        "method": "weighted",
        "weight": "alpha",
        "alpha": "1.0",
    },
    "dither": {
        "method": "stochastic",
        "pattern": "blue_noise",
        "seed": "element",
    },
    "bayer": {
        "method": "stochastic",
        "pattern": "bayer",
        "seed": "object",  # bc not enough variation to do 'element'
    },
}


class Material(Trackable):
    """Material base class.

    Parameters
    ----------
    opacity : float
        The opacity (a.k.a. alpha value) applied to this material, expressed as
        a value between 0 and 1. If the material contains any non-opaque
        fragments, their alphas are simply scaled by this value.
    clipping_planes : tuple
        A tuple of planes (abcd tuples) in world space. Points in space whose
        signed distance to the plane is negative are clipped (not rendered).
        Applies to the object to which this material is attached.
    clipping_mode : str
        Set the behavior for multiple clipping planes: "any" or "all". If this
        is "any" (the default) a fragment is discarded if it is clipped by any
        clipping plane. If this is "all", a fragment is discarded only if it is
        clipped by *all* of the clipping planes.
    alpha_mode : str
        How the alpha value of an object is used to to combine the resulting color
        with the target color texture.
    alpha_config : dict
        An advanced way to fully control the alpha behaviour. When both ``alpha_mode``
        and ``alpha_config`` are given, the latter is used.
    depth_test :  bool
        Whether the object takes the depth buffer into account (and how).
        Default True.
    depth_compare : str
        How to compare depth values ("<", "<=", "==", "!=", ">=", ">"). Default
        "<".
    depth_write : bool | None
        Whether the object writes to the depth buffer. With None (default) the
        value depends on the ``alpha_config``.
    alpha_test : float
        The alpha test value for this material. Default 0.0, meaning no alpha
        test is performed.
    alpha_compare : str
        How to compare alpha values ("<", "<=", "==", "!=", ">=", ">"). Default
        "<".
    """

    # Note that in the material classes we define what properties are stored as
    # a uniform, and which are stored on `._store` (and will likely be used as
    # shader templating variables). This can be seen as an abstraction leak, but
    # abstracing it away is inpractical and complex. So we embrace wgpu as the
    # primary rendering backend, and other backends should deal with it.
    # See https://github.com/pygfx/pygfx/issues/272

    uniform_type: ClassVar[dict[str, str]] = dict(
        opacity="f4",
        alpha_test="f4",
        clipping_planes="0*4xf4",  # array<vec4<f32>,3>
    )

    def __init__(
        self,
        *,
        opacity: float = 1,
        clipping_planes: Sequence[ABCDTuple] = (),
        clipping_mode: Literal["ANY", "ALL"] = "ANY",
        alpha_mode: Optional[str] = "auto",
        alpha_config: Optional[dict] = None,
        depth_test: bool = True,
        depth_compare: str = "<",
        depth_write: Literal[None, False, True] = None,
        pick_write: bool = False,
        alpha_test: float = 0.0,
        alpha_compare: str = "<",
        render_queue: Optional[int] = None,
    ):
        super().__init__()

        self._store.uniform_buffer = Buffer(
            array_from_shadertype(self.uniform_type), force_contiguous=True
        )
        self._given_render_queue = 2000  # init to avoid resolving many times
        self._store["use_alpha_test"] = None
        self.opacity = opacity
        self.clipping_planes = clipping_planes
        self.clipping_mode = clipping_mode
        if alpha_config is None:
            self.alpha_mode = alpha_mode or "auto"
        else:
            self.alpha_config = alpha_config
        self.depth_test = depth_test
        self.depth_compare = depth_compare
        self.depth_write = depth_write
        self.pick_write = pick_write
        self.alpha_test = alpha_test
        self.alpha_compare = alpha_compare
        self.render_queue = render_queue  # set last, bc it resolves from other values

    def _set_size_of_uniform_array(self, key: str, new_length: int) -> None:
        """Resize the given array field in the uniform struct if the
        current length does not match the given length. This adjusts
        the uniform type, creates a new buffer from that, and copies
        all data except that of the given field.

        Resetting the uniform buffer will bump the rev and thus trigger
        a pipeline rebuild for all objects that this material is
        attached to.
        """
        current_length = self.uniform_buffer.data[key].shape[0]
        if new_length == current_length:
            return  # early exit

        format = self.uniform_type[key]
        assert "*" in format, f"uniform field {key} '{format}' is not an array"
        n, _, subtype = format.partition("*")
        assert int(n) >= 0

        # Adjust type definition (note that this is originally a class attr)
        self.uniform_type[key] = f"{new_length}*{subtype}"
        # Recreate buffer
        data = self.uniform_buffer.data
        self._store.uniform_buffer = Buffer(
            array_from_shadertype(self.uniform_type), force_contiguous=True
        )
        # Copy data
        for k in data.dtype.names:
            if k != key:
                self.uniform_buffer.data[k] = data[k]

    def _wgpu_get_pick_info(self, pick_value) -> dict:
        """Given a 4 element tuple, sampled from the pick texture,
        return info about what was picked in the object. The first value
        refers to the object id. The use of the remaining values differs
        per material.
        """
        # Note that this is a private friend-method of the renderer.
        return {}

    @property
    def uniform_buffer(self) -> Buffer:
        """The uniform buffer object for this material.

        Properties that are represented in the buffer can be updated cheaply
        (i.e. without requiring shader compilation).
        """
        return self._store.uniform_buffer

    @property
    def opacity(self) -> float:
        """The opacity (a.k.a. alpha value) applied to this material (0..1).

        If the material's color has an alpha smaller than 1, this alpha is multiplied with the opacity.
        """
        return float(self.uniform_buffer.data["opacity"])

    @opacity.setter
    def opacity(self, value: float) -> None:
        value = min(max(float(value), 0), 1)
        self.uniform_buffer.data["opacity"] = value
        self.uniform_buffer.update_full()

    @property
    def clipping_planes(self) -> Sequence[ABCDTuple]:
        """A tuple of planes (abcd tuples) in world space. Points in
        space whose signed distance to the plane is negative are clipped
        (not rendered). Applies to the object to which this material is attached.
        """
        return [
            tuple(float(f) for f in plane.flat)  # type: ignore
            for plane in self.uniform_buffer.data["clipping_planes"]
        ]

    @clipping_planes.setter
    def clipping_planes(self, planes: Sequence[ABCDTuple]):
        if not isinstance(planes, (tuple, list)):
            raise TypeError("Clipping planes must be a list.")
        planes2 = []
        for plane in planes:
            if isinstance(plane, (tuple, list)) and len(plane) == 4:
                planes2.append(plane)
            # maybe someday elif isinstance(plane, linalg.Plane):
            else:
                # Error
                if isinstance(plane, (int, float)) and len(planes) == 4:
                    raise TypeError(
                        "Looks like you passed one clipping plane instead of a list."
                    )
                else:
                    raise TypeError(
                        f"Each clipping plane must be an abcd tuple, not {plane}"
                    )

        # Apply
        # Note that we can create a null-plane using (0, 0, 0, 0)
        self._set_size_of_uniform_array("clipping_planes", len(planes2))
        self._store.clipping_plane_count = len(planes2)
        for i in range(len(planes2)):
            self.uniform_buffer.data["clipping_planes"][i] = planes2[i]
        self.uniform_buffer.update_full()

    @property
    def clipping_plane_count(self) -> int:
        """The number of clipping planes (readonly)."""
        return self._store.clipping_plane_count

    @property
    def clipping_mode(self) -> Literal["ANY", "ALL"]:
        """Set the behavior for multiple clipping planes: "ANY" or "ALL".
        If this is "ANY" (the default) a fragment is discarded
        if it is clipped by any clipping plane. If this is "ALL", a
        fragment is discarded only if it is clipped by *all* of the
        clipping planes.
        """
        return self._clipping_mode

    @clipping_mode.setter
    def clipping_mode(self, value: Literal["ANY", "ALL"]) -> None:
        mode = value.upper()
        if mode in ("ANY", "ALL"):
            self._clipping_mode = mode
        else:
            raise ValueError(f"Unexpected clipping_mode: {value}")

    @property
    def alpha_mode(self) -> AlphaMode:
        """Defines how the the resulting colors are combined with the target color texture.

        The ``material.alpha_mode`` is the recommended way to specify how an
        object's color is combined with the colors of earlier rendered objects.
        It provides preset configurations covering the majority of use-cases.

        The ``alpha_mode`` is a convenient way to set ``alpha_method`` and ``alpha_config`.
        If more control is needed, set ``alpha_config`` directly.

        Modes for method "opaque" (overwrites the value in the output texture):

         * "solid": alpha is ignored.
         * "solid_premul": the alpha is multipled with the color (making it darker).

        Modes for method "blended" (per-fragment blending, a.k.a. compositing):

         * "auto": classic alpha blending, with ``depth_write`` defaulting to True. See note below.
         * "blend": classic alpha blending using the over-operator. ``depth_write`` defaults to False.
         * "add": additive blending that adds the fragment color, multiplied by alpha.
         * "subtract": subtractuve blending that removes the fragment color.
         * "multiply": multiplicative blending that multiplies the fragment color.

        Modes for method "weighted" (order independent blending):

         * "weighted_blend": weighted blended order independent transparency.
         * "weighted_solid": fragments are combined based on alpha, but the final alpha is always 1. Great for e.g. image stitching.

        Modes for method "stochastic" (alpha represents the chance of a fragment being visible):

         * "dither": stochastic transparency with blue noise. This mode handles
           order-independent transparency exceptionally well, but it produces
           results that can look somewhat noisy.
         * "bayer": stochastic transparency with an 8x8 Bayer pattern.

        Note that the special mode "auto" produces reasonable results for common
        use-cases and can handle objects that produce a mix of opaque (alpha=1)
        and transparent (alpha<1) fragments, i.e. it can handle lines, points,
        and text with ``material.aa=True``. Artifacts can occur when objects are rendered out
        of order and/or when objects intersect. A different method such as
        "blend", "dither", or "weighted_blend" is then recommended.

        Note that for methods 'opaque' and 'stochastic', the ``depth_write``
        defaults to True, and for methods 'blended' and 'weighted' the
        ``depth_write`` defaults to False (except when mode is 'auto').

        Note that the value of ``material.alpha_mode`` can be "custom" in case
        ``alpa_config`` is set to a configuration not covered by a preset mode.
        """
        return self._store.alpha_mode

    @alpha_mode.setter
    def alpha_mode(self, alpha_mode: AlphaMode):
        if isinstance(alpha_mode, dict):
            raise TypeError(
                "material.alpha_mode must be a str, not a dict, maybe you meant material.alpha_config?"
            )
        if not isinstance(alpha_mode, str):
            raise TypeError(f"material.alpha_mode must be a str, not {alpha_mode!r}")
        alpha_mode = alpha_mode.lower()
        if alpha_mode in AlphaMethod:
            m = {
                "opaque": "solid",
                "blended": "blend",
                "weighted": "weighted_blend",
                "stochastic": "dither",
            }
            suggestion = m.get(alpha_mode, "solid")
            raise ValueError(
                f"material.alpha_mode is set to {alpha_mode!r} which is an alpha-method. Maybe you meant {suggestion!r}?"
            )
            if alpha_mode not in AlphaMode:
                raise ValueError("Cannot set material.alpha_mode with 'custom'")

        if alpha_mode == "auto":
            d = ALPHA_MODES["blend"].copy()
            d["mode"] = "auto"
        else:
            d = ALPHA_MODES[alpha_mode]
        self.alpha_config = d

    @property
    def alpha_method(self) -> str:
        """The alpha method being used (readonly).

        The alpha method determines the main way how alpha values are used. There are four options:

        * "opaque" means the fragments overwrite value in the color buffer.
        * "blended" means the fragments are blended (composited) with the color buffer.
        * "weighted" means the fragments are blended in a weighted order-independent way.
        * "stochastic" means the fragments are opaque, and alpha represents the chance of a fragment being visible.

        The ``alpha_config`` dictionary specifies extra parameters that affect the behavour of each alpha method.
        The ``alpha_mode`` is a convenient way to set ``alpha_config`` (and ``alpha_method``) using presets

        """
        return self._store.alpha_method

    @property
    def alpha_config(self) -> dict:
        """Dict that defines how the the resulting colors are combined with the target color texture.

        The ``alpha_config`` property is repesented as a dictionary that fully
        describes how the object is combined with other objects rendered at the
        same time. See ``material.alpha_mode`` for convenient presets.

        All possible alpha configurations are grouped in four methods:

        * "opaque": colors simply overwrite the texture, no transparency.
        * "blended": colors are blended with the buffer per-fragment.
        * "weighted": weighted blended order independent transparency, and variants thereof.
        * "stochastic": stochastic transparency, alpha represents the chance of a fragment being visible.

        The ``alpha_config`` dict has at least the following fields:

        * "mode": the corresponding mode or 'custom' (optional when setting).
        * "method": select the alpha-method (mandatory when setting).

        For each method, different options are available, which are represented as
        items in the ``alpha_config`` dict.

        Options for method 'opaque':

        * "premultiply": whether to pre-multiply the color with the alpha values.

        Options for method 'blended':

        * "color_op": the blend operation/equation, any value from ``wgpu.BlendOperation``. Default "add".
        * "color_src": source factor, any value of ``wgpu.BlendFactor``. Mandatory.
        * "color_dst": destination factor, any value of ``wgpu.BlendFactor``. Mandatory.
        * "color_constant": represents the constant value of the constant blend color. Default black.
        * "alpha_op": as ``color_op`` but for alpha.
        * "alpha_src": as ``color_dst`` but for alpha.
        * "alpha_dst": as ``color_src`` but for alpha.
        * "alpha_constant": as ``color_constant`` but for alpha (default 0).

        Options for method 'weighted':

        * "weight"``": the weight factor as wgsl code. Default "alpha", which means use the color's alpha value.
        * "alpha": the used alpha value. Default "alpha", which means use as-is. Can e.g. be set to 1.0
          so that the alpha channel can be used as the weight factor, while the object is otherwise opaque.

        Options for method 'stochastic':

        * "pattern": can be 'blue-noise' for blue noise (default), 'white-noise' for white
          noise, and 'bayer' for a Bayer pattern.
        * "seed": can be 'screen' to have a uniform pattern for the whole screen, 'object' to
          use a per-object seed, and 'element' to have a per-element seed.
          The default is 'element' for  the noise patterns and 'object' for the bayer pattern.


        """
        return self._store.alpha_config.copy()

    @alpha_config.setter
    def alpha_config(self, alpha_config: dict) -> None:
        if not isinstance(alpha_config, dict):
            raise TypeError(
                f"material.alpha_config expects a dict, not {alpha_config!r}"
            )

        # Get the alpha method
        method = alpha_config["method"]
        if method not in AlphaMethod:
            raise ValueError(
                f"Invalid 'method' in material.alpha_config: {method!r}, expected one of {AlphaMethod}"
            )

        # Init with a preset?
        mode = alpha_config.get("mode", None)
        if mode and mode not in ("auto", "custom"):
            if mode not in ALPHA_MODES:
                raise ValueError(f"Invalid mode in material.alpha_config: {mode!r}")
            d = ALPHA_MODES[mode]
            if d["method"] != method:
                raise ValueError(f"Invalid mode {mode!r} for method {method!r}.")
            alpha_config = {**d, **alpha_config}

        if method == "opaque":
            keys = ["premultiply_alpha"]
            defaults = {}
        elif method == "stochastic":
            keys = ["pattern", "seed"]
            defaults = {"pattern": "blue_noise", "seed": "screen"}
        elif method == "blended":
            keys = [
                "color_op",
                "color_src",
                "color_dst",
                "color_constant",
                "alpha_op",
                "alpha_src",
                "alpha_dst",
                "alpha_constant",
            ]
            defaults = {
                "color_op": "add",
                "alpha_op": "add",
                "color_constant": (0, 0, 0),
                "alpha_constant": 0,
            }
        elif method == "weighted":
            keys = ["weight", "alpha"]
            defaults = {"weight": "alpha", "alpha": "alpha"}
        else:
            assert False, "if-tree is missing a case"  # noqa: B011

        # Get options. This has the same form as the values in ALPHA_MODES, so they can be compared
        options = self._get_alpha_config_options(method, keys, defaults, alpha_config)

        # Derive mode
        the_mode = "custom"
        for mode_name, mode_dict in ALPHA_MODES.items():
            if mode_dict["method"] == method:
                if mode_dict == options:
                    the_mode = mode_name
                    break
        if mode == "auto" and the_mode == "blend":
            the_mode = "auto"

        # Save
        self._store.alpha_mode = the_mode
        self._store.alpha_method = method
        self._store.alpha_config = ReadOnlyDict(
            {
                "mode": the_mode,
                "method": method,
                **options,
            }
        )
        self._derive_render_queue()

    @property
    def render_queue(self) -> int:
        """An integer that represents the group that the renderer uses to sort objects.

        The property is intended for advanced usage; by default it is determined automatically
        based on ``alpha_mode``, ``alpha_method`` and ``alpha_test``.

        The ``render_queue`` is a number between 1 and 4999. The builtin values are:

        * 1000: background.
        * 2000: opaque non-blending objects.
        * 2400: opaque objects with a discard based on alpha (i.e. using ``alpha_test`` or "stochastic" alpha-method).
        * 2600: objects with alpha-mode 'auto'.
        * 3000: transparent objects.
        * 4000: overlay.

        Objects with ``render_queue`` between 1501 and 2500 are sorted front-to-back. Otherwise
        objects are sorted back-to-front.

        It can be tempting to use ``material.render_queue`` to control the render order of individual objects,
        but for that purpose ``ob.render_order`` is more appropriate.
        """
        return self._render_queue

    @render_queue.setter
    def render_queue(self, render_queue: int | None):
        render_queue = int(render_queue or 0)
        if render_queue < 0 or render_queue > 4999:
            if render_queue == -1:
                render_queue = 0
            else:
                raise ValueError(
                    "Material.render_queue must be an int between 1 and 4999, or 0 for 'default'."
                )
        self._given_render_queue = render_queue
        self._derive_render_queue()

    @property
    def render_queue_is_set(self):
        """Whether the ``render_queue`` property is set. Otherwise it's auto-determined."""
        return bool(self._given_render_queue)

    def _derive_render_queue(self):
        if self._given_render_queue:
<<<<<<< HEAD
            self._render_queue = self._given_render_queue
        elif self.alpha_mode == "auto":
            if self.opacity == 1:
                if getattr(self, "aa", False):
                    # Anti-aliased objects render later than non-AA objects
                    render_queue = 2400
                else:
                    render_queue = 2000
            else:
                render_queue = 3000
            self._render_queue = render_queue
        else:
            alpha_method = self.alpha_config["method"]
=======
            render_queue = self._given_render_queue
        elif self._store.alpha_mode == "auto":
            # An "opaque" auto-object, but it may have semi-transparent fragments,
            # because of aa, or maps with transparent regions. So back-to-front.
            render_queue = 2600
        else:
            alpha_method = self._store.alpha_method
>>>>>>> ba98ec5e
            if alpha_method == "opaque":
                if not self._store.use_alpha_test:
                    render_queue = 2000
                else:
                    render_queue = 2400
            elif alpha_method == "stochastic":
                render_queue = 2400
            else:  # alpha_method in ["blended", "weighted"]
                render_queue = 3000
<<<<<<< HEAD
            self._render_queue = render_queue
=======
        self._render_queue = render_queue
>>>>>>> ba98ec5e

    def _get_alpha_config_options(
        self, method: str, keys: list, default_dict: dict, given_dict: dict
    ):
        err_preamble = f"material.alpha_config for method {method!r}"
        assert isinstance(given_dict, dict)
        source_dict = given_dict.copy()
        result_dict = {"method": method, **default_dict}
        for key in ["method", "mode"]:
            source_dict.pop(key, None)
        try:
            for key in keys:
                if key in source_dict:
                    result_dict[key] = source_dict.pop(key)
        except KeyError as err:
            raise KeyError(f"{err_preamble} is missing field {err.args[0]!r}") from None
        if source_dict:
            raise ValueError(f"{err_preamble} contains invalid fields: {source_dict!r}")
        return result_dict

    @property
    def depth_test(self) -> bool:
        """Whether the object takes the depth buffer into account.

        When set to True, the fragment's depth is tested using ``depth_compare`` against the depth buffer.
        """
        return self._store.depth_test

    @depth_test.setter
    def depth_test(self, value: bool) -> None:
        self._store.depth_test = bool(value)

    @property
    def depth_compare(self):
        """The way to compare the depth with the value in the buffer.

        Possible values are "<", "<=", "==", "!=", ">=", ">". Default "<".
        Note that this only applies if ``depth_test`` is set to True.
        """
        return self._store.depth_compare

    @depth_compare.setter
    def depth_compare(self, value) -> None:
        if not (isinstance(value, str) and value in TEST_COMPARE_VALUES):
            raise TypeError(
                "Material.depth_compare must be a str in {TEST_COMPARE_VALUES!r}, not {value!r}"
            )
        self._store.depth_compare = value

    @property
    def depth_write(self) -> bool:
        """Whether this material writes to the depth buffer, preventing other objects being drawn behind it.

        Can be set to:

        * True: yes, write depth.
        * False: no, don't write depth.
        * None: auto-determine based on ``alpha_coalpha_mode`` and ``alpha_method`` (default).

        The auto-option provides good default behaviour for common use-case, but
        if you know what you're doing you should probably just set this value to
        True or False.
        """
        depth_write = self._store.depth_write
        if depth_write is None:
            depth_write = (
                self._store.alpha_mode == "auto"
                or self._store.alpha_method in ("opaque", "stochastic")
            )
        return depth_write

    @depth_write.setter
    def depth_write(self, value: Literal[None, False, True]) -> None:
        if value is None:
            self._store.depth_write = None
        elif isinstance(value, bool):
            self._store.depth_write = bool(value)
        else:
            raise TypeError("material.depth_write must be bool or None.")

    @property
    def depth_write_is_set(self):
        """Whether the ``depth_write`` property is set. Otherwise it's auto-determined."""
        return self._store.depth_write is not None

    @property
    def alpha_test(self) -> float:
        """The alpha test value for this material.

        When ``alpha_test`` is set to a value > 0, the fragment is discarded if ``alpha < alpha_test``.
        This is useful for e.g. grass or foliage textures, where the texture has a lot of transparent
        areas. Also see ``alpha_compare``.
        """
        return self.uniform_buffer.data["alpha_test"]

    @alpha_test.setter
    def alpha_test(self, value: float) -> None:
        value = min(max(float(value), 0), 1)
        self.uniform_buffer.data["alpha_test"] = value
        self.uniform_buffer.update_full()
        # Store whether the alpha test is active, so we can invalidate shaders
        use_alpha_test = value != 0
        if use_alpha_test != self._store.use_alpha_test:
            self._store.use_alpha_test = use_alpha_test
            self._derive_render_queue()

    @property
    def alpha_compare(self) -> str:
        """The way to compare the alpha value.

        Possible values are "<", "<=", "==", "!=", ">=", ">". Default "<".
        Note that this only applies if the alpha test is performed (i.e. ``alpha_test`` is nonzero).
        """
        return self._store.alpha_compare

    @alpha_compare.setter
    def alpha_compare(self, value: str) -> None:
        if not (isinstance(value, str) and value in TEST_COMPARE_VALUES):
            raise TypeError(
                "Material.alpha_compare must be a str in {TEST_COMPARE_VALUES!r}, not {value!r}"
            )
        self._store.alpha_compare = value

    @property
    def _gfx_use_alpha_test(self) -> bool:
        """For internal use; if the alpha test is used, the shader must discard, which we don't want to do unless needed."""
        return self._store.use_alpha_test

    @property
    def pick_write(self) -> bool:
        """Whether this material is picked by the pointer."""
        return self._store.pick_write

    @pick_write.setter
    def pick_write(self, value: int) -> None:
        if not isinstance(value, (bool, int)):
            raise TypeError("Material.pick_write must be bool.")
        self._store.pick_write = bool(value)<|MERGE_RESOLUTION|>--- conflicted
+++ resolved
@@ -587,21 +587,6 @@
 
     def _derive_render_queue(self):
         if self._given_render_queue:
-<<<<<<< HEAD
-            self._render_queue = self._given_render_queue
-        elif self.alpha_mode == "auto":
-            if self.opacity == 1:
-                if getattr(self, "aa", False):
-                    # Anti-aliased objects render later than non-AA objects
-                    render_queue = 2400
-                else:
-                    render_queue = 2000
-            else:
-                render_queue = 3000
-            self._render_queue = render_queue
-        else:
-            alpha_method = self.alpha_config["method"]
-=======
             render_queue = self._given_render_queue
         elif self._store.alpha_mode == "auto":
             # An "opaque" auto-object, but it may have semi-transparent fragments,
@@ -609,7 +594,6 @@
             render_queue = 2600
         else:
             alpha_method = self._store.alpha_method
->>>>>>> ba98ec5e
             if alpha_method == "opaque":
                 if not self._store.use_alpha_test:
                     render_queue = 2000
@@ -619,11 +603,7 @@
                 render_queue = 2400
             else:  # alpha_method in ["blended", "weighted"]
                 render_queue = 3000
-<<<<<<< HEAD
-            self._render_queue = render_queue
-=======
         self._render_queue = render_queue
->>>>>>> ba98ec5e
 
     def _get_alpha_config_options(
         self, method: str, keys: list, default_dict: dict, given_dict: dict
