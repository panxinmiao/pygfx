"""Provides utilities to deal with color."""

# Possible improvements:
#
# * Support for HSL colorspace:
#   * Accept CSS compatible "hsl(...)" and "hsla(...)"
#   * Color.hsl property
#   * Color.from_hsl() classmethod
# * Support for HSV color space?
# * Support for HSLuv, a colorspace with uniform brightness https://www.hsluv.org/
# * Color.__add__ another color or a scalar.
# * Color.__mul__ another color or a scalar.
# * Color.lerp(color, t) linear interpolate towards other color.
# * Color.lerpHSL(color, t) same as lerp but interpolate in HSL space.
# * Color.lighter(factor) and Color.darker(factort)

# todo Color.__eq__
# todo: Support "rgb(100%, 50%, 0%)"


import ctypes


F4 = ctypes.c_float * 4


def _float_from_css_value(v, i):
    v = v.strip()
    if v.endswith("%"):
        return float(v[:-1]) / 100
    elif i < 3:
        return float(v) / 255
    else:
        return float(v)


class Color:
    """An object representing a color (in sRGB space).

    Internally the color is stored using 4 32-bit floats (rgba).
    It can be instantiated in a variety of ways. E.g. by providing
    the color components as values between 0 and 1:

    * `Color(r, g, b, a)` providing rgba values.
    * `Color(r, g, b)` providing rgb, alpha is 1.
    * `Color(gray, a)` grayscale intensity and alpha.
    * `Color(gray)` grayscale intensity.

    The above variations can also be supplied as a single tuple/list,
    or anything that :

    * `Color((r, g, b))`.

    Named colors:

    * `Color("red")` base color names.
    * `Color("cornflowerblue")` CSS color names.
    * `Color("m")` Matlab color chars.

    Hex colors:

    * `Color("#ff0000")` the commmon hex format.
    * `Color("#ff0000ff")` the hex format that includes alpha.
    * `Color("#ff0")` the short form hex format.
    * `Color("#ff0f")` the short form hex format that includes alpha.

    CSS color functions:

    * `Color("rgb(255, 0, 0)")`.
    * `Color("rgba(255, 0, 0, 1.0)")`.

    """

    # Internally, the color is a ctypes float array
    __slots__ = ["_val"]

    def __init__(self, *args):

        if len(args) == 1:
            color = args[0]
            if isinstance(color, (int, float)):
                self._set_from_tuple(args)
            elif isinstance(color, str):
                self._set_from_str(color)
            else:
                # Assume it's an iterable,
                # may raise TypeError 'object is not iterable'
                self._set_from_tuple(color)
        else:
            self._set_from_tuple(args)

    def __repr__(self):
        # A precision of 4 decimals, i.e. 10001 possible values for each color.
        # We truncate zeros, but make sure the value does not end with a dot.
        f = lambda v: f"{v:0.4f}".rstrip("0").ljust(3, "0")  # noqa: stfu
        return f"Color({f(self.r)}, {f(self.g)}, {f(self.b)}, {f(self.a)})"

    def __len__(self):
        return 4

    def __getitem__(self, index):
        return self._val[index]

    def __iter__(self):
        return self.rgba.__iter__()

    def __eq__(self, other):
        if not isinstance(other, Color):
            other = Color(other)
        return all(self._val[i] == other._val[i] for i in range(4))

    @property
    def __array_interface__(self):
        # Numpy can wrap our memory in an array without copying
        readonly = True
        ptr = ctypes.addressof(self._val)
        x = dict(version=3, shape=(4,), typestr="<f4", data=(ptr, readonly))
        return x

    def _set_from_rgba(self, r, g, b, a):
        self._val = F4(
            max(0.0, min(1.0, float(r))),
            max(0.0, min(1.0, float(g))),
            max(0.0, min(1.0, float(b))),
            max(0.0, min(1.0, float(a))),
        )

    def _set_from_tuple(self, color):
        color = tuple(float(c) for c in color)
        if len(color) == 4:
            self._set_from_rgba(*color)
        elif len(color) == 3:
            self._set_from_rgba(*color, 1)
        elif len(color) == 2:
            self._set_from_rgba(color[0], color[0], color[0], color[1])
        elif len(color) == 1:
            self._set_from_rgba(color[0], color[0], color[0], 1)
        else:
            raise ValueError(f"Cannot parse color tuple with {len(color)} values")

    def _set_from_str(self, color):
        color = color.lower()
        if color.startswith("#"):
            # A hex number
            if len(color) == 7:  # #rrggbb
                self._set_from_rgba(
                    int(color[1:3], 16) / 255,
                    int(color[3:5], 16) / 255,
                    int(color[5:7], 16) / 255,
                    1,
                )
            elif len(color) == 4:  # #rgb
                self._set_from_rgba(
                    int(color[1], 16) / 15,
                    int(color[2], 16) / 15,
                    int(color[3], 16) / 15,
                    1,
                )
            elif len(color) == 9:  # #rrggbbaa
                self._set_from_rgba(
                    int(color[1:3], 16) / 255,
                    int(color[3:5], 16) / 255,
                    int(color[5:7], 16) / 255,
                    int(color[7:9], 16) / 255,
                )
            elif len(color) == 5:  # #rgba
                self._set_from_rgba(
                    int(color[1], 16) / 15,
                    int(color[2], 16) / 15,
                    int(color[3], 16) / 15,
                    int(color[4], 16) / 15,
                )
            else:
                raise ValueError(
                    f"Expecting 4, 5, 7, or 9 chars in a hex number, got {len(color)}."
                )
        elif color.startswith(("rgb(", "rgba(")):
            # A CSS color 'function'
            parts = color.split("(")[1].split(")")[0].split(",")
            parts = [_float_from_css_value(p, i) for i, p in enumerate(parts)]
            if len(parts) == 3:
                self._set_from_rgba(parts[0], parts[1], parts[2], 1)
            elif len(parts) == 4:
                self._set_from_rgba(parts[0], parts[1], parts[2], parts[3])
            else:
                raise ValueError(
                    f"CSS color {color.split('(')[0]}(..) must have 3 or 4 elements, not {len(parts)} "
                )
        else:
            # Maybe a named color
            try:
                color_int = NAMED_COLORS[color.lower()]
            except KeyError:
                raise ValueError(f"Unknown color: '{color}'") from None
            else:
                self._set_from_str(color_int)

    @property
    def rgba(self):
        """The RGBA tuple (values between 0 and 1)."""
        return self._val[0], self._val[1], self._val[2], self._val[3]

    @property
    def rgb(self):
        """The RGB tuple (values between 0 and 1)."""
        return self._val[0], self._val[1], self._val[2]

    @property
    def r(self):
        """The red value."""
        return self._val[0]

    @property
    def g(self):
        """The green value."""
        return self._val[1]

    @property
    def b(self):
        """The blue value."""
        return self._val[2]

    @property
    def a(self):
        """The alpha (transparency) value."""
        return self._val[3]

    @property
    def gray(self):
        """Return the grayscale intensity."""
        # Calculate with the weighted (a.k.a. luminosity) method, same as Matlab
        r, g, b = self.rgb
        return 0.2989 * r + 0.5870 * g + 0.1140 * b

    @property
    def hex(self):
        """The CSS hex string, e.g. "#00ff00". The alpha channel is ignored."""
        r = int(self.r * 255 + 0.5)
        b = int(self.b * 255 + 0.5)
        g = int(self.g * 255 + 0.5)
        i = (r << 16) + (g << 8) + b
        return "#" + hex(i)[2:].rjust(6, "0")

    @property
    def hexa(self):
        """The hex string including alpha, e.g. "#00ff00ff"."""
        r = int(self.r * 255 + 0.5)
        b = int(self.b * 255 + 0.5)
        g = int(self.g * 255 + 0.5)
        a = int(self.a * 255 + 0.5)
        i = (r << 24) + (g << 16) + (b << 8) + a
        return "#" + hex(i)[2:].rjust(8, "0")

    @property
    def css(self):
        """The CSS color string, e.g. "rgba(0,255,0,0.5)"."""
        r, g, b, a = self.rgba
        if a == 1:
            return f"rgb({int(255*r+0.5)},{int(255*g+0.5)},{int(255*b+0.5)})"
        else:
            return f"rgba({int(255*r+0.5)},{int(255*g+0.5)},{int(255*b+0.5)},{a:0.3f})"

<<<<<<< HEAD
    def multiply_scalar(self, factor):
        """Multiply the color by a scalar. The alpha channel is ignored.
        Note: The components can be greater than 1.0, which is meaningful.
        """
        color = Color(self)
        color._val[0] *= factor
        color._val[1] *= factor
        color._val[2] *= factor
        return color

    def add_color(self, color):
        """Add another color to this one. The alpha channel is ignored.
        Note: The components can be greater than 1.0, which is meaningful.
        """
        color = Color(self)
        color._val[0] += color.r
        color._val[1] += color.g
        color._val[2] += color.b
        return color
=======
    @classmethod
    def from_physical(cls, *args):
        """Get a color object from a physical color tuple in physical colorspace."""
        t = Color(*args)
        return Color(_physical2srgb(t.r), _physical2srgb(t.g), _physical2srgb(t.b), t.a)


def _srgb2physical(c):
    # The simplified version has a maximum error less than 1%, but that's still
    # two steps in the range 0..255.
    # return c ** 2.2
    return c / 12.92 if c <= 0.04045 else ((c + 0.055) / 1.055) ** 2.4


def _physical2srgb(c):
    # return c ** (1 / 2.2)
    return c * 12.92 if c <= 0.0031308 else c ** (1 / 2.4) * 1.055 - 0.055
>>>>>>> 126e7002


NAMED_COLORS = {
    # CSS Level 1
    "black": "#000000",
    "silver": "#C0C0C0",
    "gray": "#808080",
    "white": "#FFFFFF",
    "maroon": "#800000",
    "red": "#FF0000",
    "purple": "#800080",
    "fuchsia": "#FF00FF",
    "green": "#008000",
    "lime": "#00FF00",
    "olive": "#808000",
    "yellow": "#FFFF00",
    "navy": "#000080",
    "blue": "#0000FF",
    "teal": "#008080",
    "aqua": "#00FFFF",
    # CSS Level 2
    "orange": "#FFA500",
    # CSS Color Module Level 3
    "aliceblue": "#F0F8FF",
    "antiquewhite": "#FAEBD7",
    "aquamarine": "#7FFFD4",
    "azure": "#F0FFFF",
    "beige": "#F5F5DC",
    "bisque": "#FFE4C4",
    "blanchedalmond": "#FFEBCD",
    "blueviolet": "#8A2BE2",
    "brown": "#A52A2A",
    "burlywood": "#DEB887",
    "cadetblue": "#5F9EA0",
    "chartreuse": "#7FFF00",
    "chocolate": "#D2691E",
    "coral": "#FF7F50",
    "cornflowerblue": "#6495ED",
    "cornsilk": "#FFF8DC",
    "crimson": "#DC143C",
    "cyan": "#00FFFF",
    "aqua": "#00FFFF",
    "darkblue": "#00008B",
    "darkcyan": "#008B8B",
    "darkgoldenrod": "#B8860B",
    "darkgray": "#A9A9A9",
    "darkgreen": "#006400",
    "darkgrey": "#A9A9A9",
    "darkkhaki": "#BDB76B",
    "darkmagenta": "#8B008B",
    "darkolivegreen": "#556B2F",
    "darkorange": "#FF8C00",
    "darkorchid": "#9932CC",
    "darkred": "#8B0000",
    "darksalmon": "#E9967A",
    "darkseagreen": "#8FBC8F",
    "darkslateblue": "#483D8B",
    "darkslategray": "#2F4F4F",
    "darkslategrey": "#2F4F4F",
    "darkturquoise": "#00CED1",
    "darkviolet": "#9400D3",
    "deeppink": "#FF1493",
    "deepskyblue": "#00BFFF",
    "dimgray": "#696969",
    "dimgrey": "#696969",
    "dodgerblue": "#1E90FF",
    "firebrick": "#B22222",
    "floralwhite": "#FFFAF0",
    "forestgreen": "#228B22",
    "gainsboro": "#DCDCDC",
    "ghostwhite": "#F8F8FF",
    "gold": "#FFD700",
    "goldenrod": "#DAA520",
    "greenyellow": "#ADFF2F",
    "grey": "#808080",
    "honeydew": "#F0FFF0",
    "hotpink": "#FF69B4",
    "indianred": "#CD5C5C",
    "indigo": "#4B0082",
    "ivory": "#FFFFF0",
    "khaki": "#F0E68C",
    "lavender": "#E6E6FA",
    "lavenderblush": "#FFF0F5",
    "lawngreen": "#7CFC00",
    "lemonchiffon": "#FFFACD",
    "lightblue": "#ADD8E6",
    "lightcoral": "#F08080",
    "lightcyan": "#E0FFFF",
    "lightgoldenrodyellow": "#FAFAD2",
    "lightgray": "#D3D3D3",
    "lightgreen": "#90EE90",
    "lightgrey": "#D3D3D3",
    "lightpink": "#FFB6C1",
    "lightsalmon": "#FFA07A",
    "lightseagreen": "#20B2AA",
    "lightskyblue": "#87CEFA",
    "lightslategray": "#778899",
    "lightslategrey": "#778899",
    "lightsteelblue": "#B0C4DE",
    "lightyellow": "#FFFFE0",
    "limegreen": "#32CD32",
    "linen": "#FAF0E6",
    "magenta": "#FF00FF",
    "fuchsia": "#FF00FF",
    "mediumaquamarine": "#66CDAA",
    "mediumblue": "#0000CD",
    "mediumorchid": "#BA55D3",
    "mediumpurple": "#9370DB",
    "mediumseagreen": "#3CB371",
    "mediumslateblue": "#7B68EE",
    "mediumspringgreen": "#00FA9A",
    "mediumturquoise": "#48D1CC",
    "mediumvioletred": "#C71585",
    "midnightblue": "#191970",
    "mintcream": "#F5FFFA",
    "mistyrose": "#FFE4E1",
    "moccasin": "#FFE4B5",
    "navajowhite": "#FFDEAD",
    "oldlace": "#FDF5E6",
    "olivedrab": "#6B8E23",
    "orangered": "#FF4500",
    "orchid": "#DA70D6",
    "palegoldenrod": "#EEE8AA",
    "palegreen": "#98FB98",
    "paleturquoise": "#AFEEEE",
    "palevioletred": "#DB7093",
    "papayawhip": "#FFEFD5",
    "peachpuff": "#FFDAB9",
    "peru": "#CD853F",
    "pink": "#FFC0CB",
    "plum": "#DDA0DD",
    "powderblue": "#B0E0E6",
    "rosybrown": "#BC8F8F",
    "royalblue": "#4169E1",
    "saddlebrown": "#8B4513",
    "salmon": "#FA8072",
    "sandybrown": "#F4A460",
    "seagreen": "#2E8B57",
    "seashell": "#FFF5EE",
    "sienna": "#A0522D",
    "skyblue": "#87CEEB",
    "slateblue": "#6A5ACD",
    "slategray": "#708090",
    "slategrey": "#708090",
    "snow": "#FFFAFA",
    "springgreen": "#00FF7F",
    "steelblue": "#4682B4",
    "tan": "#D2B48C",
    "thistle": "#D8BFD8",
    "tomato": "#FF6347",
    "turquoise": "#40E0D0",
    "violet": "#EE82EE",
    "wheat": "#F5DEB3",
    "whitesmoke": "#F5F5F5",
    "yellowgreen": "#9ACD32",
    # CSS Color Module Level 4
    "rebeccapurple": "#663399",
    # Matlab / Matplotlib
    "b": "#0000FF",
    "g": "#00FF00",
    "r": "#FF0000",
    "c": "#00FFFF",
    "m": "#FF00FF",
    "y": "#FFFF00",
    "k": "#000000",
    "w": "#FFFFFF",
}<|MERGE_RESOLUTION|>--- conflicted
+++ resolved
@@ -260,7 +260,6 @@
         else:
             return f"rgba({int(255*r+0.5)},{int(255*g+0.5)},{int(255*b+0.5)},{a:0.3f})"
 
-<<<<<<< HEAD
     def multiply_scalar(self, factor):
         """Multiply the color by a scalar. The alpha channel is ignored.
         Note: The components can be greater than 1.0, which is meaningful.
@@ -280,7 +279,7 @@
         color._val[1] += color.g
         color._val[2] += color.b
         return color
-=======
+
     @classmethod
     def from_physical(cls, *args):
         """Get a color object from a physical color tuple in physical colorspace."""
@@ -298,7 +297,6 @@
 def _physical2srgb(c):
     # return c ** (1 / 2.2)
     return c * 12.92 if c <= 0.0031308 else c ** (1 / 2.4) * 1.055 - 0.055
->>>>>>> 126e7002
 
 
 NAMED_COLORS = {
