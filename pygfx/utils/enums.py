"""
The enums used in pygfx. The enums are all available from the root ``pygfx`` namespace.

.. currentmodule:: pygfx.utils.enums

.. autosummary::
    :toctree: utils/enums
    :template: ../_templates/custom_layout.rst

    BindMode
    ColorMode
    CoordSpace
    EdgeMode
    ElementFormat
    MarkerInt
    MarkerMode
    MarkerShape
    SizeMode
    TextAlign
    TextAnchor
    VisibleSide
    PixelFilter
    ToneMappingMode

"""

from wgpu.utils import BaseEnum
from typing import TypeAlias, Literal


__all__ = [
    "BindMode",
    "ColorMode",
    "ColorSpace",
    "CoordSpace",
    "EdgeMode",
    "ElementFormat",
    "MarkerInt",
    "MarkerMode",
    "MarkerShape",
    "PixelFilter",
    "SizeMode",
    "TextAlign",
    "TextAnchor",
    "ToneMappingMode",
    "VisibleSide",
]


class Enum(BaseEnum):
    """Enum base class for pygfx."""


class AlphaMethod(Enum):
    """Enum that defines the different alpha methods."""

    opaque = None  #: opaque object
    stochastic = None  #: stochastic transparency
    blended = None  #: per-fragment blending
    weighted = None  #: weighted blending


class AlphaMode(Enum):
    """Emum that defines the predefined modes for for how the alpha value of an object's fragment is used to combine it with the output texture."""

    auto = (
        None  #: use classic blending, while depth_write defaults to True if opacity==1.
    )
    solid = None  #: alpha is ignored.
    solid_premul = None  #: the alpha is multiplied with the color (making it darker).
    dither = None  #: stochastic transparency with blue noise.
    bayer = None  #: stochastic transparency with a Bayer pattern.
    blend = None  #: use classic alpha blending using the over-operator.
    add = None  #: use additive blending that adds the fragment color, multiplied by alpha.
    subtract = None  #: use subtractive blending that removes the fragment color.
    multiply = None  #: use multiplicative blending that multiplies the fragment color.
    weighted_blend = None  #: weighted blended order independent transparency.
    weighted_solid = None  #: fragments are combined based on alpha, but the final alpha is always 1. Great for e.g. image stitching.
    custom = None  #: value to indicate a custom alpha config.


class EdgeMode(Enum):
    centered = None  #: Centered edges (half the width on each side).
    inner = None  #: Inner edges (the width is added to the inside).
    outer = None  #: Outer edges (the width is added to the outside).


class ColorMode(Enum):
    """The ColorMode enum specifies how an object's color is established."""

    auto = None  #: Use (multiply) all the color sources in (material.color, geometry.colors, material.map) if available.
    uniform = None  #: Use the uniform color (usually ``material.color``).
    vertex = None  #: Use the per-vertex color specified in the geometry  (usually  ``geometry.colors``).
    face = None  #: Use the per-face color specified in the geometry  (usually  ``geometry.colors``).
    vertex_map = None  #: Use per-vertex texture coords (``geometry.texcoords``), and sample these in ``material.map``.
    face_map = None  #: Use per-face texture coords (``geometry.texcoords``), and sample these in ``material.map``.
    debug = (
        None  #: Use colors most suitable for debugging. Defined on a per shader basis.
    )


class MarkerMode(Enum):
    """The MarkerMode enum specifies how an object's marker is established."""

    uniform = None  #: Use a uniform marker, specified on the material.
    vertex = None  #: Use a per-vertex marker specified with ``geometry.markers``.


class SizeMode(Enum):
    """The SizeMode enum specifies how an object's size/width/thickness is established."""

    uniform = None  #: Use a uniform size.
    vertex = None  #: Use a per-vertex size specified with ``geometry.sizes``.


class RotationMode(Enum):
    """The RotationMode enum specifies how an object's rotation is established.

    Currently only used for PointsMaterial.
    """

    uniform = None  #: Use a uniform rotation.
    vertex = None  #: Use a per-vertex rotation specified with ``geometry.rotations``.
    curve = None  #: The rotation follows the curve of the line defined by the points (in screen space).


class CoordSpace(Enum):
    """The CoordSpace enum specifies a coordinate space."""

    model = None  #: The space relative to the object. When the object (or a parent) is e.g. scaled with ``wobject.local.scale = 2`` the thing becomes bigger.
    world = None  #: The space of the scene (the root object). Scaling or rotating of objects does not affect the thing's size or orientation.
    screen = None  #: The screen space (in logical pixels). The thing's size is not affected by zooming or scaling.


class MarkerShape(Enum):
    """The MarkerShape enum specifies the shape of a markers in the PointsMarkerMaterial."""

    circle = None  #: ● A circular shape (i.e. a disk).
    ring = None  #: ○ A circular shape with a hole in the middle.
    square = None  #: ■ A big square shape (sized to encompass the circle shape).
    diamond = None  #: ♦ A rotated square (sized to fit inside the circle).
    plus = None  #: + A plus symbol.
    cross = None  #: x A rotated plus symbol.
    asterisk6 = None  #: * A star-like symbol with 6 legs.
    asterisk8 = None  #: ✳️ A star-like symbol with 8 legs.
    tick = None  #: A tickmark: an infinitely thin line so only the marker edge is drawn. The width and length can be controller with 'edge_width' and 'size' respectively.
    tick_left = None  #: A tickmark that is on the left side of the line (viewed from the line's start).
    tick_right = None  #: A tickmark that is on the right side of the line (viewed from the line's start).
    triangle_up = None  #: ▲
    triangle_down = None  #: ▼
    triangle_left = None  #: ◀
    triangle_right = None  #: ▶
    heart = None  #: ♥
    spade = None  #: ♠
    club = None  #: ♣
    pin = None  #: 📍
    custom = None  #: Custom shape allowing users to provide their own SDF function


class MarkerInt(Enum):
    """The MarkerInt enums maps marker shape names to an integer."""

    circle = 101
    ring = 102
    square = 201
    diamond = 202
    plus = 203
    cross = 204
    asterisk6 = 226
    asterisk8 = 228
    tick = 206
    tick_left = 207
    tick_right = 208
    triangle_up = 301
    triangle_down = 302
    triangle_left = 303
    triangle_right = 304
    heart = 401
    spade = 402
    club = 403
    pin = 404
    custom = 901


class ElementFormat(Enum):
    """The base elements to specify formats.

    These values can be used to compose formats of various layouts, e.g. 2D
    positions with "2xf4", rgb colors with "3xu8" or matrices with "4x4xf32".
    The purpose is to provide a common representation for simple formats, that
    can be used for buffers, textures and uniform buffers.
    """

    i1 = None  #: A signed 8bit integer.
    u1 = None  #: An unsigned 8-bit integer (byte).
    i2 = None  #: A signed 16-bit integer.
    u2 = None  #: An unsigned 16-bit integer.
    i4 = None  #: A signed 32-bit integer.
    u4 = None  #: An unsigned 32-bit integer.
    f2 = None  #: A 16-bit float.
    f4 = None  #: A 32-bit float.


class VisibleSide(Enum):
    """The VisibleSide enum specifies what side of a mesh is visible.

    Note that this is the inverse of the "CullMode", as it specifies what
    side is visible rather than what side is culled.
    """

    front = None  #: The front is visible.
    back = None  #: The back is visible.
    both = None  #: Both the front and back are visible.


class BindMode(Enum):
    """The BindMode enum specifies how a skinned mesh is bound to its skeleton."""

    attached = (
        "attached"  #: The skinned mesh shares the same world space as the skeleton.
    )
    detached = "detached"  #: The skinned mesh has its own world space.


class TextAlign(Enum):
    """How text is aligned."""

    start = None  #: The same as left if direction is left-to-right and right if direction is right-to-left.
    end = None  #: The same as right if direction is left-to-right and left if direction is right-to-left.
    left = None  #: The text is aligned to the left edge.
    right = None  #: The text is aligned to the right edge.
    center = None  #: The text is centered between the left and right edges.
    justify = None  #: The words are spread to fill the full space set by max_width.
    justify_all = None  #: Like justifym but also justify the last line.
    auto = None  #: Unspecified alignment (use default).


class TextAnchor(Enum):
    """How text is aligned."""

    top_left = "top-left"
    top_center = "top-center"
    top_right = "top-right"

    baseline_left = "baseline-left"
    baseline_center = "baseline-center"
    baseline_right = "baseline-right"

    middle_left = "middle-left"
    middle_center = "middle-center"
    middle_right = "middle-right"

    bottom_left = "bottom-left"
    bottom_center = "bottom-center"
    bottom_right = "bottom-right"


<<<<<<< HEAD
class ColorSpace(Enum):
    no_colorspace = ""
    linear_srgb = "linear_srgb"
    srgb = "srgb"


=======
>>>>>>> 52e1b065
class ToneMappingMode(Enum):
    """The ToneMappingMode enum specifies the tone mapping operator to use."""

    linear = "linear"
    neutral = "neutral"
    reinhard = "reinhard"
    cineon = "cineon"
    aces_filmic = "aces_filmic"
    agx = "agx"


# TODO: I experimented with using a Literal[] here, an idea discussed in https://github.com/pygfx/wgpu-py/issues/720.
# We should eventually use the same approach to all enums (either an Enum class, or Literal type aliases).

PixelFilter: TypeAlias = Literal[
    "nearest", "linear", "tent", "disk", "bspline", "mitchell", "catmull"
]  #:
""" The type of interpolation for flushing the result of a renderer to a target.

The filter is used both when upsampling and downsampling. The recommended (and default) is "mitchell".
Note that when the source and target image are of the same size, the filter is always nearest.

* "nearest": nearest-neighbour interpolation. Note that this introduces aliasing when downsampling.
* "linear": linear interpolation. Note that this introduces aliasing when downsampling.
* "tent": linearly combines samples based on their distance using a smaller kernel than the cubic filters. When upsampling, it does the same a 'linear'.
* "disk": a circular filter shape to show individual pixels in upsampling cases.
* "bspline": cubic spline of the type b-spline, which is rather smooth but has no overshoot.
* "mitchell": cubic spline of the type Mitchel-Netravali, which is optimized for image interpolation.
* "catmull": cubic spline of the type Catmull-Rom, which is sharper, but has more ringing effects.
"""

# NOTE: Don't forget to add new enums to the toctree and __all__<|MERGE_RESOLUTION|>--- conflicted
+++ resolved
@@ -255,15 +255,12 @@
     bottom_right = "bottom-right"
 
 
-<<<<<<< HEAD
 class ColorSpace(Enum):
     no_colorspace = ""
     linear_srgb = "linear_srgb"
     srgb = "srgb"
 
 
-=======
->>>>>>> 52e1b065
 class ToneMappingMode(Enum):
     """The ToneMappingMode enum specifies the tone mapping operator to use."""
 
