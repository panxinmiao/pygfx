--- conflicted
+++ resolved
@@ -189,13 +189,10 @@
         self._plugins.append(GLTFMaterialsIorExtension(self))
         self._plugins.append(GLTFMaterialsSpecularExtension(self))
         self._plugins.append(GLTFMaterialsClearcoatExtension(self))
-<<<<<<< HEAD
+        self._plugins.append(GLTFMaterialsIridescenceExtension(self))
         self._plugins.append(GLTFMaterialsTransmissionExtension(self))
         self._plugins.append(GLTFMaterialsVolumeExtension(self))
         self._plugins.append(GLTFMaterialsDispersionExtension(self))
-=======
-        self._plugins.append(GLTFMaterialsIridescenceExtension(self))
->>>>>>> e17ea980
 
     def load(self, path, quiet=False, remote_ok=True):
         """Load the whole gltf file, including meshes, skeletons, cameras, and animations."""
@@ -1177,13 +1174,8 @@
                 )
 
 
-<<<<<<< HEAD
-class GLTFMaterialsTransmissionExtension(GLTFBaseMaterialsExtension):
-    EXTENSION_NAME = "KHR_materials_transmission"
-=======
 class GLTFMaterialsIridescenceExtension(GLTFBaseMaterialsExtension):
     EXTENSION_NAME = "KHR_materials_iridescence"
->>>>>>> e17ea980
 
     def extend_material(self, material_def, material):
         if (
@@ -1194,60 +1186,6 @@
 
         extension = material_def.extensions[self.EXTENSION_NAME]
 
-<<<<<<< HEAD
-        transmission_factor = extension.get("transmissionFactor", None)
-        if transmission_factor is not None:
-            material.transmission = transmission_factor
-
-        transmission_texture = extension.get("transmissionTexture", None)
-        if transmission_texture is not None:
-            material.transmission_map = self._load_texture(transmission_texture)
-
-
-class GLTFMaterialsVolumeExtension(GLTFBaseMaterialsExtension):
-    EXTENSION_NAME = "KHR_materials_volume"
-
-    def extend_material(self, material_def, material):
-        if (
-            not material_def.extensions
-            or self.EXTENSION_NAME not in material_def.extensions
-        ):
-            return
-
-        extension = material_def.extensions[self.EXTENSION_NAME]
-
-        thickness_factor = extension.get("thicknessFactor", None)
-        if thickness_factor is not None:
-            material.thickness = thickness_factor
-
-        thickness_texture = extension.get("thicknessTexture", None)
-        if thickness_texture is not None:
-            material.thickness_map = self._load_texture(thickness_texture)
-
-        attenuation_color = extension.get("attenuationColor", None)
-        if attenuation_color is not None:
-            material.attenuation_color = gfx.Color.from_physical(*attenuation_color)
-
-        attenuation_distance = extension.get("attenuationDistance", None)
-        if attenuation_distance is not None:
-            material.attenuation_distance = attenuation_distance
-
-
-class GLTFMaterialsDispersionExtension(GLTFBaseMaterialsExtension):
-    EXTENSION_NAME = "KHR_materials_dispersion"
-
-    def extend_material(self, material_def, material):
-        if (
-            not material_def.extensions
-            or self.EXTENSION_NAME not in material_def.extensions
-        ):
-            return
-
-        extension = material_def.extensions[self.EXTENSION_NAME]
-        dispersion = extension.get("dispersion", None)
-        if dispersion is not None:
-            material.dispersion = dispersion
-=======
         iridescence_factor = extension.get("iridescenceFactor", None)
         if iridescence_factor is not None:
             material.iridescence = iridescence_factor
@@ -1274,4 +1212,69 @@
             material.iridescence_thickness_map = self._load_texture(
                 iridescence_thickness_texture
             )
->>>>>>> e17ea980
+
+
+class GLTFMaterialsTransmissionExtension(GLTFBaseMaterialsExtension):
+    EXTENSION_NAME = "KHR_materials_transmission"
+
+    def extend_material(self, material_def, material):
+        if (
+            not material_def.extensions
+            or self.EXTENSION_NAME not in material_def.extensions
+        ):
+            return
+
+        extension = material_def.extensions[self.EXTENSION_NAME]
+
+        transmission_factor = extension.get("transmissionFactor", None)
+        if transmission_factor is not None:
+            material.transmission = transmission_factor
+
+        transmission_texture = extension.get("transmissionTexture", None)
+        if transmission_texture is not None:
+            material.transmission_map = self._load_texture(transmission_texture)
+
+
+class GLTFMaterialsVolumeExtension(GLTFBaseMaterialsExtension):
+    EXTENSION_NAME = "KHR_materials_volume"
+
+    def extend_material(self, material_def, material):
+        if (
+            not material_def.extensions
+            or self.EXTENSION_NAME not in material_def.extensions
+        ):
+            return
+
+        extension = material_def.extensions[self.EXTENSION_NAME]
+
+        thickness_factor = extension.get("thicknessFactor", None)
+        if thickness_factor is not None:
+            material.thickness = thickness_factor
+
+        thickness_texture = extension.get("thicknessTexture", None)
+        if thickness_texture is not None:
+            material.thickness_map = self._load_texture(thickness_texture)
+
+        attenuation_color = extension.get("attenuationColor", None)
+        if attenuation_color is not None:
+            material.attenuation_color = gfx.Color.from_physical(*attenuation_color)
+
+        attenuation_distance = extension.get("attenuationDistance", None)
+        if attenuation_distance is not None:
+            material.attenuation_distance = attenuation_distance
+
+
+class GLTFMaterialsDispersionExtension(GLTFBaseMaterialsExtension):
+    EXTENSION_NAME = "KHR_materials_dispersion"
+
+    def extend_material(self, material_def, material):
+        if (
+            not material_def.extensions
+            or self.EXTENSION_NAME not in material_def.extensions
+        ):
+            return
+
+        extension = material_def.extensions[self.EXTENSION_NAME]
+        dispersion = extension.get("dispersion", None)
+        if dispersion is not None:
+            material.dispersion = dispersion