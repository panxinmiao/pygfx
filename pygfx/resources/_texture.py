import numpy as np

from ._buffer import Resource, STRUCT_FORMAT_ALIASES


class Texture(Resource):
    """A base texture wrapper that can be implemented for numpy, ctypes arrays,
    or any other kind of array.

    Parameters:
        data (array, optional): Array data of any type that supports the
            buffer-protocol, (e.g. a bytes or numpy array). If not given
            or None, nbytes and nitems must be provided. The data is
            copied if it's float64 or not contiguous.
        dim (int): The dimensionality of the array (1, 2 or 3).
        size (3-tuple): The extent ``(width, height, depth)`` of the array.
            If not given or None, it is derived from dim and the shape of
            the data. By creating a 2D array with ``depth > 1``, a view can
            be created with format 'd2_array' or 'cube'.
        format (str): the format of texture. By default this is automatically
            set from the data. This must be a pygfx format specifier, e.g. "3xf4",
            but can also be a format specific to the render backend if necessary
            (e.g. from ``wgpu.TextureFormat``).
        colorspace (str): If this data is used as color, it is interpreted to be
            in this colorspace. Can be "srgb" or "physical". Default "srgb".
    """

<<<<<<< HEAD
    def __init__(self, data=None, *, dim, size=None, format=None, encoding="linear"):
=======
    def __init__(
        self,
        data=None,
        *,
        dim,
        size=None,
        format=None,
        colorspace="srgb",
    ):
>>>>>>> 126e7002
        super().__init__()
        self._rev = 0
        # The dim specifies the texture dimension
        assert dim in (1, 2, 3)
        self._store.dim = int(dim)
        # The actual data (optional)
        self._data = None
        self._pending_uploads = []  # list of (offset, size) tuples

        assert encoding in ("linear", "srgb")
        self._encoding = encoding

        self._mip_level_count = 1

        # Backends-specific attributes for internal use
        self._wgpu_usage = 0

        self._store.format = None if format is None else str(format)

        self._colorspace = (colorspace or "srgb").lower()
        assert self._colorspace in ("srgb", "physical")

        size = None if size is None else (int(size[0]), int(size[1]), int(size[2]))

        if data is not None:
            mem = memoryview(data)
            if mem.format == "d":
                raise ValueError("Float64 data is not supported, use float32 instead.")
            self._data = data
            self._mem = mem
            self._store.nbytes = mem.nbytes
            self._store.size = self._size_from_data(mem, dim, size)
            self.update_range((0, 0, 0), self.size)
        elif size is not None and format is not None:
            self._store.size = size
            self._store.nbytes = 0
        else:
            raise ValueError(
                "Texture must be instantiated with either data or size and format."
            )

    @property
    def rev(self):
        """An integer that is increased when update_range() is called."""
        return self._rev

    @property
    def colorspace(self):
        """If this data is used as color, it is interpreted to be in this colorspace.
        Can be "srgb" or "physical". Default "srgb".
        """
        return self._colorspace

    def get_view(self, **kwargs):
        """Get a new view on the this texture."""
        return TextureView(self, **kwargs)

    @property
    def dim(self):
        """The dimensionality of the texture (1, 2, or 3)."""
        return self._store.dim

    @property
    def data(self):
        """The data for this texture. Can be None if the data only
        exists on the GPU.

        Note: the data is the same reference that was given to
        instantiate this object, but this may change.
        """
        return self._data

    @property
    def mem(self):
        """The data for this buffer as a memoryview. Can be None if
        the data only exists on the GPU.
        """
        return self._mem

    @property
    def nbytes(self):
        """Get the number of bytes in the texture."""
        return self._store.nbytes

    @property
    def size(self):
        """The size of the texture as (width, height, depth).
        (always a 3-tuple, regardless of the dimension).
        """
        return self._store.size

    @property
    def format(self):
        """The texture format as a string. Usually a pygfx format specifier
        (e.g. u2 for scalar uint16, or 3xf4 for RGB float32),
        but can also be a overriden to a backend-specific format.
        """
        format = self._store.format
        if format is not None:
            return format
        elif self.data is not None:
            self._store["format"] = format_from_memoryview(self.mem, self.size)
            return self._store.format
        else:
            raise ValueError("Texture has no data nor format.")

    @property
    def encoding(self):
        """The encoding of the texture.
        'linear' or 'srgb'
        """
        return self._encoding

    def update_range(self, offset, size):
        """Mark a certain range of the data for upload to the GPU.
        The offset and (sub) size should be (width, height, depth)
        tuples. Numpy users beware that an arrays shape is (height, width)!
        """
        # Check input
        assert isinstance(offset, tuple) and len(offset) == 3
        assert isinstance(size, tuple) and len(size) == 3
        if any(s == 0 for s in size):
            return
        elif any(s < 0 for s in size):
            raise ValueError("Update size must not be negative")
        elif any(b < 0 for b in offset):
            raise ValueError("Update offset must not be negative")
        elif any(b + s > refsize for b, s, refsize in zip(offset, size, self.size)):
            raise ValueError("Update size out of range")
        # Apply - consider that texture arrays want to be uploaded per-texture
        # todo: avoid duplicates by merging with existing pending uploads
        if self.dim == 1:
            for z in range(size[2]):
                for y in range(size[1]):
                    offset2 = offset[0], y, z
                    size2 = size[0], 1, 1
                    self._pending_uploads.append((offset2, size2))
        elif self.dim == 2:
            for z in range(size[2]):
                offset2 = offset[0], offset[1], z
                size2 = size[0], size[1], 1
                self._pending_uploads.append((offset2, size2))
        else:
            self._pending_uploads.append((offset, size))
        self._rev += 1

    def _size_from_data(self, data, dim, size):
        # Check if shape matches dimension
        shape = data.shape

        if size:
            # Get version of size with trailing ones stripped
            size2 = size
            size2 = size2[:-1] if size2[-1] == 1 else size2
            size2 = size2[:-1] if size2[-1] == 1 else size2
            rsize = tuple(reversed(size2))
            # Check if size matches shape
            if rsize != shape[: len(rsize)]:
                raise ValueError(f"Given size does not match the data shape.")
            return size
        else:
            if len(shape) not in (dim, dim + 1):
                raise ValueError(
                    f"Can't map shape {shape} on {dim}D tex. Maybe also specify size?"
                )
            # Determine size based on dim and shape
            if dim == 1:
                return shape[0], 1, 1
            elif dim == 2:
                return shape[1], shape[0], 1
            else:  # dim == 3:
                return shape[2], shape[1], shape[0]

    def _get_subdata(self, offset, size, pixel_padding=None):
        """Return subdata as a contiguous array."""
        # If this is a full range, this is easy
        if offset == 0 and size == self.nitems and self.mem.contiguous:
            return self.mem
        # Get a numpy array, because memoryviews do not support nd slicing
        if isinstance(self.data, np.ndarray):
            arr = self.data
        elif not self.mem.c_contiguous:
            raise ValueError(
                "Non-contiguous texture data is only supported for numpy array."
            )
        else:
            arr = np.frombuffer(self.mem, self.mem.format)
        arr = arr.reshape(self.size[2], self.size[1], self.size[0], -1)
        # Slice it
        slices = []
        for d in reversed(range(3)):
            slices.append(slice(offset[d], offset[d] + size[d]))
        sub_arr = arr[tuple(slices)]
        if pixel_padding is not None:
            padding = np.ones(sub_arr.shape[:3] + (1,), dtype=sub_arr.dtype)
            sub_arr = np.concatenate([sub_arr, pixel_padding * padding], -1)
        return memoryview(np.ascontiguousarray(sub_arr))


def format_from_memoryview(mem, size):

    formatmap = {
        "b": "i1",
        "B": "u1",
        "h": "i2",
        "H": "u2",
        "i": "i4",
        "U": "u4",
        "e": "f2",
        "f": "f4",
    }

    format = str(mem.format)
    format = STRUCT_FORMAT_ALIASES.get(format, format)
    # Process channels
    shape = mem.shape
    collapsed_size = [x for x in size if x > 1]
    if len(shape) == len(collapsed_size) + 1:
        nchannels = shape[-1]
    else:
        assert len(shape) == len(collapsed_size)
        nchannels = 1
    assert 1 <= nchannels <= 4
    if format in ("d", "float64"):
        raise TypeError("GPU's don't support float64 texture formats.")
    elif format not in formatmap:
        raise TypeError(
            f"Cannot convert {format!r} to texture format. Maybe specify format?"
        )
    format = f"{nchannels}x" + formatmap[format]
    return format.lstrip("1x")


# mipmaps: every texture can have a certain number of mipmap levels. Each
# next level is half the size of the previous level. I think we can design our
# API to target level 0 by default and allow a way to upload data to other levels.
# arrays: a d2_array view can be be created from a d2 texture with dept > 1
# cube: a special kind3 of array texture, with six 2D textures.
# cube_array: I suppose you'd have an array of 6xn textures in this case?


class TextureView(Resource):
    """A view on a texture.

    The view defines the sampling behavior and can specify a selection/different
    view on the texture.

    Passing no more than ``address_mode`` and ``filter`` will create a
    default view on the texture with the given sampling parameters.

    Parameters:
        address_mode (str): How to sample beyond the edges. Use "clamp",
            "mirror" or "repeat". Default "clamp".
            Can also use e.g. "clamp,clamp,repeat" to specify for u, v and w.
        filter (str): Interpolation filter. Use "nearest" or "linear".
            Default "nearest". Can also use e.g. "linear,linear,nearest" to set
            mag, min and mipmap filters.
        format (str): Omit or pass None to use the texture's format.
        view_dim (str): Omit or pass None to use the texture's format. Or e.g.
            get a "2d" slice view from a 3d texture, or e.g. "cube" or "2d-array".
        aspect (str): Omit or pass None to use the default.
        mip_range (range): A range object to specify what mip levels to view.
        layer_range (range): A range object to specify what array layers to view.
    """

    def __init__(
        self,
        texture,
        *,
        address_mode="clamp",
        filter="nearest",
        format=None,
        view_dim=None,
        aspect=None,
        mip_range=None,
        layer_range=None,
    ):
        super().__init__()
        self._rev = 1
        assert isinstance(texture, Texture)
        self._texture = texture
        # Sampler parameters
        self._address_mode = address_mode
        self._filter = filter
        # Texture view parameters
        self._format = format
        self._view_dim = view_dim
        self._aspect = aspect
        # The ranges
        if mip_range:
            assert isinstance(mip_range, range)
            assert mip_range.step == 1
            self._mip_range = mip_range
        else:
            self._mip_range = range(texture._mip_level_count)
        if layer_range:
            assert isinstance(layer_range, range)
            assert layer_range.step == 1
            self._layer_range = layer_range
        else:
            self._layer_range = range(texture.size[2])

        self._is_default_view = all(
            x is None for x in [format, view_dim, aspect, mip_range, layer_range]
        )

    @property
    def rev(self):
        # This is not actually increased anywhere, but it's added for consistency
        return self._rev

    @property
    def colorspace(self):
        """Proxy for the texture's colorspace property."""
        return self._texture.colorspace

    @property
    def texture(self):
        """The Texture object holding the data for this texture view."""
        return self._texture

    @property
    def format(self):
        """The texture format."""
        return self._format or self.texture.format

    @property
    def view_dim(self):
        """The dimensionality of this view: "1d", "2d" or "3d"."""
        return self._view_dim or f"{self.texture.dim}d"

    @property
    def mip_range(self):
        """The range of mip levels to view, as a range object.
        The step is always 1.
        """
        return self._mip_range

    @property
    def layer_range(self):
        """The range of array layers to view, as a range object.
        The step is always 1.
        """
        return self._layer_range

    @property
    def address_mode(self):
        """How to sample beyond the edges. Use "clamp",
        "mirror" or "repeat". Default "clamp".
        """
        return self._address_mode

    @property
    def filter(self):
        """Interpolation filter. Use "nearest" or "linear"."""
        return self._filter<|MERGE_RESOLUTION|>--- conflicted
+++ resolved
@@ -25,9 +25,6 @@
             in this colorspace. Can be "srgb" or "physical". Default "srgb".
     """
 
-<<<<<<< HEAD
-    def __init__(self, data=None, *, dim, size=None, format=None, encoding="linear"):
-=======
     def __init__(
         self,
         data=None,
@@ -37,7 +34,6 @@
         format=None,
         colorspace="srgb",
     ):
->>>>>>> 126e7002
         super().__init__()
         self._rev = 0
         # The dim specifies the texture dimension
@@ -46,10 +42,6 @@
         # The actual data (optional)
         self._data = None
         self._pending_uploads = []  # list of (offset, size) tuples
-
-        assert encoding in ("linear", "srgb")
-        self._encoding = encoding
-
         self._mip_level_count = 1
 
         # Backends-specific attributes for internal use
@@ -143,13 +135,6 @@
             return self._store.format
         else:
             raise ValueError("Texture has no data nor format.")
-
-    @property
-    def encoding(self):
-        """The encoding of the texture.
-        'linear' or 'srgb'
-        """
-        return self._encoding
 
     def update_range(self, offset, size):
         """Mark a certain range of the data for upload to the GPU.
