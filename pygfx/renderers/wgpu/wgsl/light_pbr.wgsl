// Provides lighting_pbr()


{$ include 'pygfx.light_common.wgsl' $}


fn V_GGX_SmithCorrelated(alpha: f32, dot_nl: f32, dot_nv: f32) -> f32 {
    let a2 = pow(alpha, 2.0);
    let gv = dot_nl * sqrt(a2 + (1.0-a2) * pow(dot_nv, 2.0));
    let gl = dot_nv * sqrt(a2 + (1.0-a2) * pow(dot_nl, 2.0 ));
    return 0.5/ max( gv+gl, EPSILON);
}

fn D_GGX(alpha: f32, dot_nh: f32) -> f32 {
    let a2 = pow( alpha, 2.0 );
    let denom = pow(dot_nh, 2.0) * (a2 - 1.0) + 1.0;
    return RECIPROCAL_PI * a2/pow(denom, 2.0);
}

$$ if USE_CLEARCOAT is defined
fn BRDF_GGX_CC(light_dir: vec3<f32>, view_dir: vec3<f32>, normal: vec3<f32>, f0: vec3<f32>, f90: f32, roughness: f32) -> vec3<f32> {
    let alpha = pow( roughness, 2.0 );
    let half_dir = normalize( light_dir + view_dir );
    let dot_nl = saturate( dot( normal, light_dir ) );
    let dot_nv = saturate( dot( normal, view_dir ) );
    let dot_nh = saturate( dot( normal, half_dir ) );
    let dot_vh = saturate( dot( view_dir, half_dir ) );
    let F = F_Schlick( f0, f90, dot_vh);
    let V = V_GGX_SmithCorrelated( alpha, dot_nl, dot_nv );
    let D = D_GGX( alpha, dot_nh );
    return F * ( V * D );
}
$$ endif

fn BRDF_GGX(light_dir: vec3<f32>, view_dir: vec3<f32>, normal: vec3<f32>, f0: vec3<f32>, f90: f32, roughness: f32, material: PhysicalMaterial) -> vec3<f32> {
    let alpha = pow( roughness, 2.0 );
    let half_dir = normalize( light_dir + view_dir );
    let dot_nl = saturate( dot( normal, light_dir ) );
    let dot_nv = saturate( dot( normal, view_dir ) );
    let dot_nh = saturate( dot( normal, half_dir ) );
    let dot_vh = saturate( dot( view_dir, half_dir ) );
    var F = F_Schlick( f0, f90, dot_vh);

    $$ if USE_IRIDESCENCE is defined
        F = mix( F, material.iridescence_fresnel, material.iridescence );
    $$ endif

    let V = V_GGX_SmithCorrelated( alpha, dot_nl, dot_nv );
    let D = D_GGX( alpha, dot_nh );
    return F * ( V * D );
}

fn DFGApprox( normal: vec3<f32>, view_dir: vec3<f32>, roughness: f32 ) -> vec2<f32>{
    let dot_nv = saturate( dot( normal, view_dir ) );
    let c0 = vec4<f32>(- 1.0, - 0.0275, - 0.572, 0.022);
    let c1 = vec4<f32>(1.0, 0.0425, 1.04, - 0.04);
    let r = roughness * c0 + c1;
    let a004 = min( r.x * r.x, exp2( - 9.28 * dot_nv ) ) * r.x + r.y;
    let fab: vec2<f32> = vec2<f32>( - 1.04, 1.04 ) * a004 + r.zw;
    return fab;
}

fn EnvironmentBRDF(normal: vec3f, view_dir: vec3f, specular_color: vec3f, specular_f90: f32, roughness: f32) -> vec3f{
    let fab = DFGApprox( normal, view_dir, roughness );
    return specular_color * fab.x + specular_f90 * fab.y;
}


struct PhysicalMaterial {
    diffuse_color: vec3<f32>,
    roughness: f32,
    specular_color: vec3<f32>,
    specular_f90: f32,

    $$ if USE_IOR is defined
        ior: f32,
    $$ endif

    $$ if USE_CLEARCOAT is defined
        clearcoat: f32,
        clearcoat_roughness: f32,
        clearcoat_f0: vec3<f32>,
        clearcoat_f90: f32,
    $$ endif

<<<<<<< HEAD
    $$ if USE_TRANSMISSION is defined
        transmission: f32,
        transmission_alpha: f32,
        thickness: f32,
        attenuation_distance: f32,
        attenuation_color: vec3<f32>,
        dispersion: f32,
    $$ endif
=======
    $$ if USE_IRIDESCENCE is defined
        iridescence: f32,
        iridescence_ior: f32,
        iridescence_thickness: f32,
        iridescence_fresnel: vec3<f32>,
        iridescence_f0: vec3<f32>,
    $$ endif

>>>>>>> e17ea980
};

struct LightScatter {
    single_scatter: vec3<f32>,
    multi_scatter: vec3<f32>,
};

var<private> clearcoat_specular_direct: vec3f = vec3f(0.0);
var<private> clearcoat_specular_indirect: vec3f = vec3f(0.0);
var<private> sheen_specular_direct: vec3f = vec3f(0.0);
var<private> sheen_specular_indirect: vec3f = vec3f(0.0);

fn Schlick_to_F0( f: vec3<f32>, f90: f32, dot_vh: f32 ) -> vec3<f32> {
    let x = clamp( 1.0 - dot_vh, 0.0, 1.0 );
    let x2 = x * x;
    let x5 = clamp( x * x2 * x2, 0.0, 0.9999 );
    return ( f - vec3<f32>( f90 ) * x5 ) / ( 1.0 - x5 );
}

fn getMipLevel(maxMIPLevelScalar: f32, level: f32) -> f32 {
    let sigma = (3.141592653589793 * level * level) / (1.0 + level);
    let desiredMIPLevel = maxMIPLevelScalar + log2(sigma);
    let mip_level = clamp(desiredMIPLevel, 0.0, maxMIPLevelScalar);
    return mip_level;
}

fn getIBLIrradiance( normal: vec3<f32>, env_map: texture_cube<f32>, env_map_sampler: sampler, mip_level: f32) -> vec3<f32> {
    let envMapColor_srgb = textureSampleLevel( env_map, env_map_sampler, vec3<f32>( -normal.x, normal.yz), mip_level );
    return srgb2physical(envMapColor_srgb.rgb) * u_material.env_map_intensity * PI;
}

fn getIBLRadiance( reflectVec: vec3<f32>, env_map: texture_cube<f32>, env_map_sampler: sampler, mip_level: f32 ) -> vec3<f32> {
    let envMapColor_srgb = textureSampleLevel( env_map, env_map_sampler, vec3<f32>( -reflectVec.x, reflectVec.yz), mip_level );
    return srgb2physical(envMapColor_srgb.rgb) * u_material.env_map_intensity;
}

$$ if USE_IRIDESCENCE is defined
fn computeMultiscatteringIridescence(normal: vec3<f32>, view_dir: vec3<f32>, specular_color: vec3<f32>, specular_f90: f32, roughness: f32, iridescence_f0: vec3<f32>, iridescence: f32) -> LightScatter {
$$ else
fn computeMultiscattering(normal: vec3<f32>, view_dir: vec3<f32>, specular_color: vec3<f32>, specular_f90: f32, roughness: f32 ) -> LightScatter {
$$ endif

    let fab = DFGApprox( normal, view_dir, roughness );

    $$ if USE_IRIDESCENCE is defined
        let Fr = mix(specular_color, iridescence_f0, iridescence );
    $$ else
        let Fr = specular_color;
    $$ endif

    let FssEss = Fr * fab.x + specular_f90 * fab.y;
    let Ess: f32 = fab.x + fab.y;
    let Ems: f32 = 1.0 - Ess;
    let Favg = specular_color + ( 1.0 - specular_color ) * 0.047619; // 1/21
    let Fms = FssEss * Favg / ( 1.0 - Ems * Favg );
    var scatter: LightScatter;
    scatter.single_scatter = FssEss;
    scatter.multi_scatter = Fms * Ems;
    return scatter;
}

fn RE_IndirectSpecular_Physical(radiance: vec3<f32>, irradiance: vec3<f32>, clearcoat_radiance: vec3<f32>,
        geometry: GeometricContext, material: PhysicalMaterial, reflected_light: ptr<function, ReflectedLight>){
        
    $$ if USE_CLEARCOAT is defined
        clearcoat_specular_indirect += clearcoat_radiance * EnvironmentBRDF( geometry.clearcoat_normal, geometry.view_dir, material.clearcoat_f0, material.clearcoat_f90, material.clearcoat_roughness );
    $$ endif
    let cosineWeightedIrradiance: vec3<f32> = irradiance * RECIPROCAL_PI;

    $$ if USE_IRIDESCENCE is defined
        let scatter = computeMultiscatteringIridescence( geometry.normal, geometry.view_dir, material.specular_color, material.specular_f90, material.roughness, material.iridescence_f0, material.iridescence );
    $$ else
        let scatter = computeMultiscattering( geometry.normal, geometry.view_dir, material.specular_color, material.specular_f90, material.roughness);
    $$ endif
    let total_scattering = scatter.single_scatter + scatter.multi_scatter;
    let diffuse = material.diffuse_color * ( 1.0 - max( max( total_scattering.r, total_scattering.g ), total_scattering.b ) );
    // let diffuse = material.diffuse_color * ( 1.0 - scatter.single_scatter - scatter.multi_scatter);
    (*reflected_light).indirect_specular += (radiance * scatter.single_scatter + scatter.multi_scatter * cosineWeightedIrradiance);
    (*reflected_light).indirect_diffuse += diffuse * cosineWeightedIrradiance;
}

fn RE_IndirectDiffuse_Physical(irradiance: vec3<f32>, geometry: GeometricContext, material: PhysicalMaterial, reflected_light: ptr<function, ReflectedLight>) {
    (*reflected_light).indirect_diffuse += irradiance * BRDF_Lambert( material.diffuse_color );
}

fn RE_Direct_Physical(direct_light: IncidentLight, geometry: GeometricContext, material: PhysicalMaterial, reflected_light: ptr<function, ReflectedLight>) {
    let dot_nl = saturate( dot( geometry.normal, direct_light.direction ));
    let irradiance = dot_nl * direct_light.color;

    $$ if USE_CLEARCOAT is defined
        let dot_nl_cc = saturate( dot( geometry.clearcoat_normal, direct_light.direction ));
        let clearcoat_irradiance = dot_nl_cc * direct_light.color;
        clearcoat_specular_direct += clearcoat_irradiance * BRDF_GGX_CC( direct_light.direction, geometry.view_dir, geometry.clearcoat_normal, material.specular_color, material.clearcoat_f90, material.clearcoat_roughness );
    $$ endif

    (*reflected_light).direct_specular += irradiance * BRDF_GGX( direct_light.direction, geometry.view_dir, geometry.normal, material.specular_color, material.specular_f90, material.roughness, material );
    (*reflected_light).indirect_diffuse += irradiance * BRDF_Lambert( material.diffuse_color );
}

fn RE_AmbientOcclusion_Physical(ambientOcclusion: f32, geometry: GeometricContext, material: PhysicalMaterial, reflected_light: ptr<function, ReflectedLight>) {
    let dot_nv = saturate( dot( geometry.normal, geometry.view_dir ) );
    let ao_nv = dot_nv + ambientOcclusion;
    let ao_exp = exp2( -16.0 * material.roughness - 1.0 );
    let ao = saturate( pow(ao_nv, ao_exp) - 1.0 + ambientOcclusion, );
    (*reflected_light).indirect_diffuse *= ambientOcclusion;
    (*reflected_light).indirect_specular *= ao;
}


fn lighting_pbr(
    reflected_light: ptr<function, ReflectedLight>,
    geometry: GeometricContext,
    material: PhysicalMaterial,
)  {
    // Direct light from light sources
    var i = 0;
    $$ if num_point_lights > 0
        i = 0;
        loop {
            if (i >= {{ num_point_lights }}) { break; }
            let point_light = u_point_lights[i];
            var light = getPointLightInfo(point_light, geometry);
            if (! light.visible) { continue; }
            $$ if receive_shadow
            if (point_light.cast_shadow != 0){
                let shadow = get_cube_shadow(u_shadow_map_point_light, u_shadow_sampler, i, point_light.light_view_proj_matrix, geometry.position, light.direction, point_light.shadow_bias);
                light.color *= shadow;
            }
            $$ endif
            RE_Direct_Physical( light, geometry, material, reflected_light );
            continuing {
                i += 1;
            }
        }
    $$ endif
    $$ if num_spot_lights > 0
        i = 0;
        loop {
            if (i >= {{ num_spot_lights }}) { break; }
            let spot_light = u_spot_lights[i];
            var light = getSpotLightInfo(spot_light, geometry);
            if (! light.visible) { continue; }
            $$ if receive_shadow
            if (spot_light.cast_shadow != 0){
                let coords = spot_light.light_view_proj_matrix * vec4<f32>(geometry.position,1.0);
                let shadow = get_shadow(u_shadow_map_spot_light, u_shadow_sampler, i, coords, spot_light.shadow_bias);
                light.color *= shadow;
            }
            $$ endif
            RE_Direct_Physical( light, geometry, material, reflected_light );
            continuing {
                i += 1;
            }
        }
    $$ endif
    $$ if num_dir_lights > 0
        i = 0;
        loop {
            if (i >= {{ num_dir_lights }}) { break; }
            let dir_light = u_directional_lights[i];
            var light = getDirectionalLightInfo(dir_light, geometry);
            if (! light.visible) { continue; }
            $$ if receive_shadow
            if (dir_light.cast_shadow != 0) {
                let coords = dir_light.light_view_proj_matrix * vec4<f32>(geometry.position,1.0);
                let shadow = get_shadow(u_shadow_map_dir_light, u_shadow_sampler, i, coords, dir_light.shadow_bias);
                light.color *= shadow;
            }
            $$ endif
            RE_Direct_Physical( light, geometry, material, reflected_light );
            continuing {
                i += 1;
            }
        }
    $$ endif

}<|MERGE_RESOLUTION|>--- conflicted
+++ resolved
@@ -83,7 +83,15 @@
         clearcoat_f90: f32,
     $$ endif
 
-<<<<<<< HEAD
+    $$ if USE_IRIDESCENCE is defined
+        iridescence: f32,
+        iridescence_ior: f32,
+        iridescence_thickness: f32,
+        iridescence_fresnel: vec3<f32>,
+        iridescence_f0: vec3<f32>,
+    $$ endif
+
+
     $$ if USE_TRANSMISSION is defined
         transmission: f32,
         transmission_alpha: f32,
@@ -92,16 +100,6 @@
         attenuation_color: vec3<f32>,
         dispersion: f32,
     $$ endif
-=======
-    $$ if USE_IRIDESCENCE is defined
-        iridescence: f32,
-        iridescence_ior: f32,
-        iridescence_thickness: f32,
-        iridescence_fresnel: vec3<f32>,
-        iridescence_f0: vec3<f32>,
-    $$ endif
-
->>>>>>> e17ea980
 };
 
 struct LightScatter {
