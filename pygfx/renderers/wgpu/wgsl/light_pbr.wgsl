// Provides lighting_pbr()

{$ include 'pygfx.light_common.wgsl' $}

struct PhysicalMaterial {
    diffuse_color: vec3<f32>,
    roughness: f32,
    specular_color: vec3<f32>,
    specular_f90: f32,

    $$ if USE_IOR is defined
        ior: f32,
    $$ endif

    $$ if USE_CLEARCOAT is defined
        clearcoat: f32,
        clearcoat_roughness: f32,
        clearcoat_f0: vec3<f32>,
        clearcoat_f90: f32,
    $$ endif

    $$ if USE_IRIDESCENCE is defined
        iridescence: f32,
        iridescence_ior: f32,
        iridescence_thickness: f32,
        iridescence_fresnel: vec3<f32>,
        iridescence_f0: vec3<f32>,
    $$ endif

    $$ if USE_ANISOTROPY is defined
        anisotropy: f32,
        alpha_t: f32,
        anisotropy_t: vec3<f32>,
        anisotropy_b: vec3<f32>,
    $$ endif
};

var<private> clearcoat_specular_direct: vec3f = vec3f(0.0);
var<private> clearcoat_specular_indirect: vec3f = vec3f(0.0);

fn Schlick_to_F0( f: vec3<f32>, f90: f32, dot_vh: f32 ) -> vec3<f32> {
    let x = clamp( 1.0 - dot_vh, 0.0, 1.0 );
    let x2 = x * x;
    let x5 = clamp( x * x2 * x2, 0.0, 0.9999 );
    return ( f - vec3<f32>( f90 ) * x5 ) / ( 1.0 - x5 );
}

fn V_GGX_SmithCorrelated(alpha: f32, dot_nl: f32, dot_nv: f32) -> f32 {
    let a2 = pow(alpha, 2.0);
    let gv = dot_nl * sqrt(a2 + (1.0-a2) * pow(dot_nv, 2.0));
    let gl = dot_nv * sqrt(a2 + (1.0-a2) * pow(dot_nl, 2.0 ));
    return 0.5/ max( gv+gl, EPSILON);
}

fn D_GGX(alpha: f32, dot_nh: f32) -> f32 {
    let a2 = pow( alpha, 2.0 );
    let denom = pow(dot_nh, 2.0) * (a2 - 1.0) + 1.0;
    return RECIPROCAL_PI * a2/pow(denom, 2.0);
}

$$ if USE_ANISOTROPY is defined
fn V_GGX_SmithCorrelated_Anisotropic(alpha_t: f32, alpha_b: f32, dot_tv: f32, dot_bv: f32, dot_tl: f32, dot_bl: f32, dot_nv: f32, dot_nl: f32) -> f32 {
    let gv = dot_nl * length( vec3f(alpha_t * dot_tv, alpha_b * dot_bv, dot_nv) );
    let gl = dot_nv * length( vec3f(alpha_t * dot_tl, alpha_b * dot_bl, dot_nl) );
    let v = 0.5 / ( gv + gl );

    return saturate( v );
}

fn D_GGX_Anisotropic(alpha_t: f32, alpha_b: f32, dot_nh: f32, dot_th: f32, dot_bh: f32) -> f32 {
    let a2 = alpha_t * alpha_b;
    let v = vec3f( alpha_b * dot_th, alpha_t * dot_bh, a2 * dot_nh );
    let v2 = dot(v, v);
    let w2 = a2 / v2;

    return RECIPROCAL_PI * a2 * pow2(w2);
}
$$ endif

$$ if USE_CLEARCOAT is defined
fn BRDF_GGX_CC(light_dir: vec3<f32>, view_dir: vec3<f32>, normal: vec3<f32>, f0: vec3<f32>, f90: f32, roughness: f32) -> vec3<f32> {
    let alpha = pow( roughness, 2.0 );
    let half_dir = normalize( light_dir + view_dir );
    let dot_nl = saturate( dot( normal, light_dir ) );
    let dot_nv = saturate( dot( normal, view_dir ) );
    let dot_nh = saturate( dot( normal, half_dir ) );
    let dot_vh = saturate( dot( view_dir, half_dir ) );
    let F = F_Schlick( f0, f90, dot_vh);
    let V = V_GGX_SmithCorrelated( alpha, dot_nl, dot_nv );
    let D = D_GGX( alpha, dot_nh );
    return F * ( V * D );
}
$$ endif

fn BRDF_GGX(light_dir: vec3<f32>, view_dir: vec3<f32>, normal: vec3<f32>, f0: vec3<f32>, f90: f32, roughness: f32, material: PhysicalMaterial) -> vec3<f32> {
    let alpha = pow( roughness, 2.0 );
    let half_dir = normalize( light_dir + view_dir );
    let dot_nl = saturate( dot( normal, light_dir ) );
    let dot_nv = saturate( dot( normal, view_dir ) );
    let dot_nh = saturate( dot( normal, half_dir ) );
    let dot_vh = saturate( dot( view_dir, half_dir ) );
    var F = F_Schlick( f0, f90, dot_vh);

    $$ if USE_IRIDESCENCE is defined
        F = mix( F, material.iridescence_fresnel, material.iridescence );
    $$ endif

    $$ if USE_ANISOTROPY is defined
        let dot_tl = dot( material.anisotropy_t, light_dir );
        let dot_tv = dot( material.anisotropy_t, view_dir );
        let dot_th = dot( material.anisotropy_t, half_dir );
        let dot_bl = dot( material.anisotropy_b, light_dir );
        let dot_bv = dot( material.anisotropy_b, view_dir );
        let dot_bh = dot( material.anisotropy_b, half_dir );

        let V = V_GGX_SmithCorrelated_Anisotropic( material.alpha_t, alpha, dot_tv, dot_bv, dot_tl, dot_bl, dot_nv, dot_nl );
        let D = D_GGX_Anisotropic( material.alpha_t, alpha, dot_nh, dot_th, dot_bh );
    $$ else
        let V = V_GGX_SmithCorrelated( alpha, dot_nl, dot_nv );
        let D = D_GGX( alpha, dot_nh );
    $$ endif

    return F * ( V * D );
}

fn DFGApprox( normal: vec3<f32>, view_dir: vec3<f32>, roughness: f32 ) -> vec2<f32>{
    let dot_nv = saturate( dot( normal, view_dir ) );
    let c0 = vec4<f32>(- 1.0, - 0.0275, - 0.572, 0.022);
    let c1 = vec4<f32>(1.0, 0.0425, 1.04, - 0.04);
    let r = roughness * c0 + c1;
    let a004 = min( r.x * r.x, exp2( - 9.28 * dot_nv ) ) * r.x + r.y;
    let fab: vec2<f32> = vec2<f32>( - 1.04, 1.04 ) * a004 + r.zw;
    return fab;
}

fn EnvironmentBRDF(normal: vec3f, view_dir: vec3f, specular_color: vec3f, specular_f90: f32, roughness: f32) -> vec3f{
    let fab = DFGApprox( normal, view_dir, roughness );
    return specular_color * fab.x + specular_f90 * fab.y;
}

<<<<<<< HEAD

struct PhysicalMaterial {
    diffuse_color: vec3<f32>,
    roughness: f32,
    specular_color: vec3<f32>,
    specular_f90: f32,

    $$ if USE_IOR is defined
        ior: f32,
    $$ endif

    $$ if USE_CLEARCOAT is defined
        clearcoat: f32,
        clearcoat_roughness: f32,
        clearcoat_f0: vec3<f32>,
        clearcoat_f90: f32,
    $$ endif

    $$ if USE_IRIDESCENCE is defined
        iridescence: f32,
        iridescence_ior: f32,
        iridescence_thickness: f32,
        iridescence_fresnel: vec3<f32>,
        iridescence_f0: vec3<f32>,
    $$ endif


    $$ if USE_TRANSMISSION is defined
        transmission: f32,
        transmission_alpha: f32,
        thickness: f32,
        attenuation_distance: f32,
        attenuation_color: vec3<f32>,
        dispersion: f32,
    $$ endif
};

struct LightScatter {
    single_scatter: vec3<f32>,
    multi_scatter: vec3<f32>,
};

var<private> clearcoat_specular_direct: vec3f = vec3f(0.0);
var<private> clearcoat_specular_indirect: vec3f = vec3f(0.0);
var<private> sheen_specular_direct: vec3f = vec3f(0.0);
var<private> sheen_specular_indirect: vec3f = vec3f(0.0);

fn Schlick_to_F0( f: vec3<f32>, f90: f32, dot_vh: f32 ) -> vec3<f32> {
    let x = clamp( 1.0 - dot_vh, 0.0, 1.0 );
    let x2 = x * x;
    let x5 = clamp( x * x2 * x2, 0.0, 0.9999 );
    return ( f - vec3<f32>( f90 ) * x5 ) / ( 1.0 - x5 );
}
=======
$$ if USE_IBL is defined
>>>>>>> 95cc8490

fn getMipLevel(maxMIPLevelScalar: f32, level: f32) -> f32 {
    let sigma = (3.141592653589793 * level * level) / (1.0 + level);
    let desiredMIPLevel = maxMIPLevelScalar + log2(sigma);
    let mip_level = clamp(desiredMIPLevel, 0.0, maxMIPLevelScalar);
    return mip_level;
}

fn getIBLIrradiance( normal: vec3<f32> ) -> vec3<f32> {
    let mip_level = getMipLevel(u_material.env_map_max_mip_level, 1.0);
    let envMapColor_srgb = textureSampleLevel( t_env_map, s_env_map, vec3<f32>( -normal.x, normal.yz), mip_level );
    return srgb2physical(envMapColor_srgb.rgb) * u_material.env_map_intensity * PI;
}

fn getIBLRadiance(view_dir: vec3<f32>, normal: vec3<f32>, roughness: f32) -> vec3<f32> {
    $$ if env_mapping_mode == "CUBE-REFLECTION"
        var reflectVec = reflect( -view_dir, normal );
        let mip_level = getMipLevel(u_material.env_map_max_mip_level, roughness);
    $$ elif env_mapping_mode == "CUBE-REFRACTION"
        var reflectVec = refract( -view_dir, normal, u_material.refraction_ratio );
        let mip_level = 1.0;
    $$ endif
    reflectVec = normalize(mix(reflectVec, normal, roughness*roughness));
    let envMapColor_srgb = textureSampleLevel( t_env_map, s_env_map, vec3<f32>( -reflectVec.x, reflectVec.yz), mip_level );
    return srgb2physical(envMapColor_srgb.rgb) * u_material.env_map_intensity;
}


$$ if USE_ANISOTROPY is defined
fn getIBLAnisotropyRadiance(view_dir: vec3f, normal: vec3f, roughness: f32, bitangent: vec3f, anisotropy: f32) -> vec3f {
    var bent_normal = cross( bitangent, view_dir );
    bent_normal = normalize( cross( bent_normal, bitangent ) );
    bent_normal = normalize( mix( bent_normal, normal, pow2( pow2( 1.0 - anisotropy * ( 1.0 - roughness ) ) ) ) );

    return getIBLRadiance( view_dir, bent_normal, roughness );
}
$$ endif


$$ if USE_IRIDESCENCE is defined
fn computeMultiscatteringIridescence(normal: vec3<f32>, view_dir: vec3<f32>, specular_color: vec3<f32>,
        specular_f90: f32, roughness: f32, iridescence_f0: vec3<f32>, iridescence: f32,
        single_scatter: ptr<function, vec3f>, multi_scatter: ptr<function, vec3f>) {
$$ else
fn computeMultiscattering(normal: vec3<f32>, view_dir: vec3<f32>, specular_color: vec3<f32>, specular_f90: f32, roughness: f32, 
        single_scatter: ptr<function, vec3f>, multi_scatter: ptr<function, vec3f>) {
$$ endif

    let fab = DFGApprox( normal, view_dir, roughness );

    $$ if USE_IRIDESCENCE is defined
        let Fr = mix(specular_color, iridescence_f0, iridescence );
    $$ else
        let Fr = specular_color;
    $$ endif

    let FssEss = Fr * fab.x + specular_f90 * fab.y;
    let Ess: f32 = fab.x + fab.y;
    let Ems: f32 = 1.0 - Ess;
    let Favg = specular_color + ( 1.0 - specular_color ) * 0.047619; // 1/21
    let Fms = FssEss * Favg / ( 1.0 - Ems * Favg );

    *single_scatter = FssEss;
    *multi_scatter = Fms * Ems;
}

fn RE_IndirectSpecular(radiance: vec3<f32>, irradiance: vec3<f32>, clearcoat_radiance: vec3<f32>,
        geometry: GeometricContext, material: PhysicalMaterial, reflected_light: ptr<function, ReflectedLight>){
        
    $$ if USE_CLEARCOAT is defined
        clearcoat_specular_indirect += clearcoat_radiance * EnvironmentBRDF( geometry.clearcoat_normal, geometry.view_dir, material.clearcoat_f0, material.clearcoat_f90, material.clearcoat_roughness );
    $$ endif
    let cosine_weighted_irradiance: vec3<f32> = irradiance * RECIPROCAL_PI;
    var single_scatter: vec3<f32>;
    var multi_scatter: vec3<f32>;
    $$ if USE_IRIDESCENCE is defined
        computeMultiscatteringIridescence( geometry.normal, geometry.view_dir, material.specular_color, material.specular_f90, material.roughness, material.iridescence_f0, material.iridescence, &single_scatter, &multi_scatter );
    $$ else
        computeMultiscattering( geometry.normal, geometry.view_dir, material.specular_color, material.specular_f90, material.roughness, &single_scatter, &multi_scatter );
    $$ endif
    let total_scattering = single_scatter + multi_scatter;
    let diffuse = material.diffuse_color * ( 1.0 - max( max( total_scattering.r, total_scattering.g ), total_scattering.b ) );
    (*reflected_light).indirect_specular += (radiance * single_scatter + multi_scatter * cosine_weighted_irradiance);
    (*reflected_light).indirect_diffuse += diffuse * cosine_weighted_irradiance;
}

 //end of USE_IBL
$$ endif

fn RE_IndirectDiffuse(irradiance: vec3<f32>, geometry: GeometricContext, material: PhysicalMaterial, reflected_light: ptr<function, ReflectedLight>) {
    (*reflected_light).indirect_diffuse += irradiance * BRDF_Lambert( material.diffuse_color );
}

fn RE_Direct(
    direct_light: IncidentLight, 
    geometry: GeometricContext, 
    material: PhysicalMaterial, 
    reflected_light: ptr<function, ReflectedLight>
) {
    let dot_nl = saturate( dot( geometry.normal, direct_light.direction ));
    let irradiance = dot_nl * direct_light.color;

    $$ if USE_CLEARCOAT is defined
        let dot_nl_cc = saturate( dot( geometry.clearcoat_normal, direct_light.direction ));
        let clearcoat_irradiance = dot_nl_cc * direct_light.color;
        clearcoat_specular_direct += clearcoat_irradiance * BRDF_GGX_CC( direct_light.direction, geometry.view_dir, geometry.clearcoat_normal, material.specular_color, material.clearcoat_f90, material.clearcoat_roughness );
    $$ endif

    (*reflected_light).direct_specular += irradiance * BRDF_GGX( direct_light.direction, geometry.view_dir, geometry.normal, material.specular_color, material.specular_f90, material.roughness, material );
    (*reflected_light).direct_diffuse += irradiance * BRDF_Lambert( material.diffuse_color );
}

fn computeSpecularOcclusion(dot_nv: f32, ambient_occlusion: f32, roughness: f32) -> f32 {
    let ao_nv = dot_nv + ambient_occlusion;
    let ao_exp = exp2( -16.0 * roughness - 1.0 );
    return saturate( pow(ao_nv, ao_exp) - 1.0 + ambient_occlusion );
}<|MERGE_RESOLUTION|>--- conflicted
+++ resolved
@@ -32,6 +32,15 @@
         alpha_t: f32,
         anisotropy_t: vec3<f32>,
         anisotropy_b: vec3<f32>,
+    $$ endif
+
+    $$ if USE_TRANSMISSION is defined
+        transmission: f32,
+        transmission_alpha: f32,
+        thickness: f32,
+        attenuation_distance: f32,
+        attenuation_color: vec3<f32>,
+        dispersion: f32,
     $$ endif
 };
 
@@ -138,64 +147,7 @@
     return specular_color * fab.x + specular_f90 * fab.y;
 }
 
-<<<<<<< HEAD
-
-struct PhysicalMaterial {
-    diffuse_color: vec3<f32>,
-    roughness: f32,
-    specular_color: vec3<f32>,
-    specular_f90: f32,
-
-    $$ if USE_IOR is defined
-        ior: f32,
-    $$ endif
-
-    $$ if USE_CLEARCOAT is defined
-        clearcoat: f32,
-        clearcoat_roughness: f32,
-        clearcoat_f0: vec3<f32>,
-        clearcoat_f90: f32,
-    $$ endif
-
-    $$ if USE_IRIDESCENCE is defined
-        iridescence: f32,
-        iridescence_ior: f32,
-        iridescence_thickness: f32,
-        iridescence_fresnel: vec3<f32>,
-        iridescence_f0: vec3<f32>,
-    $$ endif
-
-
-    $$ if USE_TRANSMISSION is defined
-        transmission: f32,
-        transmission_alpha: f32,
-        thickness: f32,
-        attenuation_distance: f32,
-        attenuation_color: vec3<f32>,
-        dispersion: f32,
-    $$ endif
-};
-
-struct LightScatter {
-    single_scatter: vec3<f32>,
-    multi_scatter: vec3<f32>,
-};
-
-var<private> clearcoat_specular_direct: vec3f = vec3f(0.0);
-var<private> clearcoat_specular_indirect: vec3f = vec3f(0.0);
-var<private> sheen_specular_direct: vec3f = vec3f(0.0);
-var<private> sheen_specular_indirect: vec3f = vec3f(0.0);
-
-fn Schlick_to_F0( f: vec3<f32>, f90: f32, dot_vh: f32 ) -> vec3<f32> {
-    let x = clamp( 1.0 - dot_vh, 0.0, 1.0 );
-    let x2 = x * x;
-    let x5 = clamp( x * x2 * x2, 0.0, 0.9999 );
-    return ( f - vec3<f32>( f90 ) * x5 ) / ( 1.0 - x5 );
-}
-=======
 $$ if USE_IBL is defined
->>>>>>> 95cc8490
-
 fn getMipLevel(maxMIPLevelScalar: f32, level: f32) -> f32 {
     let sigma = (3.141592653589793 * level * level) / (1.0 + level);
     let desiredMIPLevel = maxMIPLevelScalar + log2(sigma);
