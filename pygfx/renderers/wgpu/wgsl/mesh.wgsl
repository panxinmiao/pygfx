--- conflicted
+++ resolved
@@ -378,18 +378,14 @@
 
 
     $$ endif
-<<<<<<< HEAD
-    var opacity = color_value.a * u_material.opacity;
-
-    $$ if USE_ALPHA_TEST is defined
-        if (opacity < u_material.alpha_test) { discard; }
-    $$ endif
-=======
     // Apply opacity
     diffuse_color.a = diffuse_color.a * u_material.opacity;
 
+    $$ if USE_ALPHA_TEST is defined
+        if (diffuse_color.a < u_material.alpha_test) { discard; }
+    $$ endif
+
     let physical_albeido = diffuse_color.rgb;
->>>>>>> 07926568
 
     // Get normal used to calculate lighting or reflection
     $$ if lighting or use_env_map is defined
@@ -601,20 +597,16 @@
         }
     $$ endif
 
-<<<<<<< HEAD
     $$ if OPAQUE is defined
-        opacity = 1.0;
+        diffuse_color.a = 1.0;
     $$ endif
 
     $$ if USE_TRANSMISSION is defined
-        opacity *= material.transmission_alpha;
-    $$ endif
-
-
-    let out_color = vec4<f32>(physical_color, opacity);
-=======
+        diffuse_color.a *= material.transmission_alpha;
+    $$ endif
+
+
     let out_color = vec4<f32>(physical_color, diffuse_color.a);
->>>>>>> 07926568
 
     // Wrap up
 
