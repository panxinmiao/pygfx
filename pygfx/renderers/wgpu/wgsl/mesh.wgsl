// Mesh shader


{# Includes #}
{$ include 'pygfx.std.wgsl' $}
$$ if colormap_dim
    {$ include 'pygfx.colormap.wgsl' $}
$$ endif
$$ if receive_shadow
    {$ include 'pygfx.light_shadow.wgsl' $}
$$ endif
$$ if lighting == 'phong'
    {$ include 'pygfx.light_phong.wgsl' $}
$$ elif lighting == 'pbr'
    {$ include 'pygfx.light_pbr.wgsl' $}
$$ elif lighting == 'toon'
    {$ include 'pygfx.light_toon.wgsl' $}
$$ endif

<<<<<<< HEAD
$$ if USE_TRANSMISSION is defined
    {$ include 'pygfx.transmission.wgsl' $}
=======
$$ if USE_IRIDESCENCE is defined
    {$ include 'pygfx.iridescence.wgsl' $}
>>>>>>> e17ea980
$$ endif

struct VertexInput {
    @builtin(vertex_index) vertex_index : u32,
    $$ if instanced
    @builtin(instance_index) instance_index : u32,
    $$ endif
};

$$ if instanced
struct InstanceInfo {
    transform: mat4x4<f32>,
    id: u32,
};
@group(1) @binding(0)
var<storage,read> s_instance_infos: array<InstanceInfo>;
$$ endif

fn get_sign_of_det_of_4x4(m: mat4x4<f32>) -> f32 {
    // We know/assume that the matrix is a homogeneous matrix,
    // so that only the 3x3 region is relevant for the determinant,
    // which is faster to calculate than the det of the 4x4.
    let m3 = mat3x3<f32>(m[0].xyz, m[1].xyz, m[2].xyz);
    return sign(determinant(m3));
}

fn dist_pt_line(x1: f32, y1: f32, x2: f32, y2: f32, x3: f32, y3: f32) -> f32 {
    // Distance of pt (x3,y3) to line with coords(x1,y1) (x2,y2)
    return abs((x2 - x1) * (y1 - y3) - (x1 - x3) * (y2 - y1)) / sqrt((x2-x1)*(x2-x1) + (y2-y1)*(y2-y1));
}

$$ if use_morph_targets
fn get_morph( tex: texture_2d_array<f32>, vertex_index: u32, stride: u32, width: u32, morph_index: u32 , offset: u32) -> vec4<f32> {
    let texel_index = vertex_index * stride + offset;
    let y = texel_index / width;
    let x = texel_index - y * width;
    let morph_uv = vec2<u32>( x, y );
    return textureLoad( tex, morph_uv, morph_index, 0 );
}
struct MorphTargetInfluence {
    @size(16) influence: f32,
};
@group(1) @binding(1)
var<uniform> u_morph_target_influences: array<MorphTargetInfluence, {{morph_targets_count+1}}>;

$$ endif

@vertex
fn vs_main(in: VertexInput) -> Varyings {

    // Get world transform
    $$ if instanced
        let instance_info = s_instance_infos[in.instance_index];
        let world_transform = u_wobject.world_transform * instance_info.transform;
    $$ else
        let world_transform = u_wobject.world_transform;
    $$ endif

    // Select what face we're at
    let index = i32(in.vertex_index);
    let face_index = index / {{indexer}};
    var sub_index = index % {{indexer}};
    var face_sub_index = 0;

    // for quads assuming the vertices are oriented, the triangles are 0 1 2 and 0 2 3
    $$ if indexer == 6
        var quad_map = array<i32,6>(0, 1, 2, 0, 2, 3);
        //face_sub_index returns 0 or 1 in picking for quads. So the triangle of the quad can be identified.
        var face_map = array<i32,6>(0, 0, 0, 1, 1, 1);
        face_sub_index = face_map[sub_index];
        sub_index = quad_map[sub_index];
    $$ endif

    // If a transform has an uneven number of negative scales, the 3 vertices
    // that make up the face are such that the GPU will mix up front and back
    // faces, producing an incorrect is_front. We can detect this from the
    // sign of the determinant, and reorder the faces to fix it. Note that
    // the projection_transform is not included here, because it cannot be
    // set with the public API and we assume that it does not include a flip.
    let winding_world = get_sign_of_det_of_4x4(world_transform);
    let winding_cam = get_sign_of_det_of_4x4(u_stdinfo.cam_transform);
    let must_flip_sub_index = winding_world * winding_cam < 0.0;
    // If necessary, and the sub_index is even, e.g. 0 or 2, we flip it to the other.
    // Flipping 0 and 2, because they are present in both triangles of a quad.
    if (must_flip_sub_index && sub_index % 2 == 0) {
        sub_index = select(0, 2, sub_index == 0);
    }

    // Sample
    let vii = load_s_indices(face_index);
    let i0 = i32(vii[sub_index]);

    // Get raw vertex position and normal
    var raw_pos = load_s_positions(i0);
    var raw_normal = load_s_normals(i0);

    // morph targets
    $$ if use_morph_targets
        let base_influence = u_morph_target_influences[{{morph_targets_count}}];
        let stride = u32({{morph_targets_stride}});
        let width = u32({{morph_targets_texture_width}});

        raw_pos = raw_pos * base_influence.influence;
        if stride == 2 { // has normals
            raw_normal = raw_normal * base_influence.influence;
        }
        for (var i = 0; i < {{morph_targets_count}}; i = i + 1) {
            let position_morph = get_morph(t_morph_targets, u32(i0), stride, width, u32(i), u32(0));
            raw_pos += position_morph.xyz * u_morph_target_influences[i].influence;
            if stride == 2 { // has normals
                let normal_morph = get_morph(t_morph_targets, u32(i0), stride, width, u32(i), u32(1));
                raw_normal += normal_morph.xyz * u_morph_target_influences[i].influence;
            }

        }

    $$ endif

    // skinning
    $$ if use_skinning
        let skin_index = load_s_skin_indices(i0);
        let skin_weight = load_s_skin_weights(i0);
        let bind_matrix = u_wobject.bind_matrix;
        let bind_matrix_inv = u_wobject.bind_matrix_inv;

        let bone_mat_x = u_bone_matrices[skin_index.x].bone_matrices;
        let bone_mat_y = u_bone_matrices[skin_index.y].bone_matrices;
        let bone_mat_z = u_bone_matrices[skin_index.z].bone_matrices;
        let bone_mat_w = u_bone_matrices[skin_index.w].bone_matrices;

        // Calculate the skinned position and normal

        var skin_matrix = mat4x4<f32>();
        skin_matrix += skin_weight.x * bone_mat_x;
        skin_matrix += skin_weight.y * bone_mat_y;
        skin_matrix += skin_weight.z * bone_mat_z;
        skin_matrix += skin_weight.w * bone_mat_w;
        skin_matrix = bind_matrix_inv * skin_matrix * bind_matrix;

        raw_pos = (skin_matrix * vec4<f32>(raw_pos, 1.0)).xyz;
        raw_normal = (skin_matrix * vec4<f32>(raw_normal, 0.0)).xyz;

    $$ endif


    // Get vertex position

    let world_pos = world_transform * vec4<f32>(raw_pos, 1.0);
    var ndc_pos = u_stdinfo.projection_transform * u_stdinfo.cam_transform * world_pos;

    // For the wireframe we also need the ndc_pos of the other vertices of this face
    $$ if wireframe
        $$ for i in ((1, 2, 3) if indexer == 3 else (1, 2, 3, 4))
            let raw_pos{{ i }} = load_s_positions(i32(vii[{{ i - 1 }}]));
            let world_pos{{ i }} = world_transform * vec4<f32>(raw_pos{{ i }}, 1.0);
            let ndc_pos{{ i }} = u_stdinfo.projection_transform * u_stdinfo.cam_transform * world_pos{{ i }};
        $$ endfor
        let depth_offset = -0.0001;  // to put the mesh slice atop a mesh
        ndc_pos.z = ndc_pos.z + depth_offset;
    $$ endif

    // Prepare output
    var varyings: Varyings;

    // Set position
    varyings.world_pos = vec3<f32>(world_pos.xyz / world_pos.w);
    varyings.position = vec4<f32>(ndc_pos.xyz, ndc_pos.w);

    // per-vertex or per-face coloring
    $$ if color_mode == 'face' or color_mode == 'vertex'
        $$ if color_mode == 'face'
            let color_index = face_index;
        $$ else
            let color_index = i0;
        $$ endif
        $$ if color_buffer_channels == 1
            let cvalue = load_s_colors(color_index);
            varyings.color = vec4<f32>(cvalue, cvalue, cvalue, 1.0);
        $$ elif color_buffer_channels == 2
            let cvalue = load_s_colors(color_index);
            varyings.color = vec4<f32>(cvalue.r, cvalue.r, cvalue.r, cvalue.g);
        $$ elif color_buffer_channels == 3
            varyings.color = vec4<f32>(load_s_colors(color_index), 1.0);
        $$ elif color_buffer_channels == 4
            varyings.color = vec4<f32>(load_s_colors(color_index));
        $$ endif
    $$ endif

    // How to index into tex-coords
    $$ if color_mode == 'face_map'
    let tex_coord_index = face_index;
    $$ else
    let tex_coord_index = i0;
    $$ endif

 
    // used_uv
    $$ for uv, ndim in used_uv.items()
    $$ if ndim == 1
    varyings.texcoord{{uv or ""}} = f32(load_s_texcoords{{uv or ""}}(tex_coord_index));
    $$ elif ndim == 2
    varyings.texcoord{{uv or ""}} = vec2<f32>(load_s_texcoords{{uv or ""}}(tex_coord_index));
    $$ elif ndim == 3
    varyings.texcoord{{uv or ""}} = vec3<f32>(load_s_texcoords{{uv or ""}}(tex_coord_index));
    $$ endif
    $$ endfor

    // Set the normal
    // Transform the normal to world space
    // Note that the world transform matrix cannot be directly applied to the normal
    let normal_matrix = transpose(u_wobject.world_transform_inv);
    let world_normal = normalize((normal_matrix * vec4<f32>(raw_normal, 0.0)).xyz);

    varyings.normal = vec3<f32>(world_normal);
    varyings.geometry_normal = vec3<f32>(raw_normal);
    varyings.winding_cam = f32(winding_cam);

    // Set wireframe barycentric-like coordinates
    $$ if wireframe
        $$ if indexer == 3
            $$ for i in (1, 2, 3)
                let p{{ i }} = (ndc_pos{{ i }}.xy / ndc_pos{{ i }}.w) * u_stdinfo.logical_size * 0.5;
            $$ endfor
            let dist1 = dist_pt_line(p2.x,p2.y,p3.x,p3.y,p1.x,p1.y);
            let dist2 = dist_pt_line(p1.x,p1.y,p3.x,p3.y,p2.x,p2.y);
            let dist3 = dist_pt_line(p1.x,p1.y,p2.x,p2.y,p3.x,p3.y);
            var arr_wireframe_coords = array<vec3<f32>, 3>(
                vec3<f32>(dist1, 0.0, 0.0), vec3<f32>(0.0, dist2, 0.0), vec3<f32>(0.0, 0.0, dist3)
            );
            varyings.wireframe_coords = vec3<f32>(arr_wireframe_coords[sub_index]);  // in logical pixels
        $$ elif indexer == 6
            $$ for i in (1, 2, 3, 4)
                let p{{ i }} = (ndc_pos{{ i }}.xy / ndc_pos{{ i }}.w) * u_stdinfo.logical_size * 0.5;
            $$ endfor
            //dist of vertex 1 to segment 23
            let dist1_23 = dist_pt_line(p2.x,p2.y,p3.x,p3.y,p1.x,p1.y);
            //dist of vertex 1 to segment 34
            let dist1_34 = dist_pt_line(p3.x,p3.y,p4.x,p4.y,p1.x,p1.y);

            //dist of vertex 2 to segment 34
            let dist2_34 = dist_pt_line(p3.x,p3.y,p4.x,p4.y,p2.x,p2.y);
            //dist of vertex 2 to segment 14
            let dist2_14 = dist_pt_line(p1.x,p1.y,p4.x,p4.y,p2.x,p2.y);

            //dist of vertex 3 to segment 12
            let dist3_12 = dist_pt_line(p1.x,p1.y,p2.x,p2.y,p3.x,p3.y);
            //dist of vertex 3 to segment 14
            let dist3_14 = dist_pt_line(p1.x,p1.y,p4.x,p4.y,p3.x,p3.y);

            //dist of vertex 4 to segment 12
            let dist4_12 = dist_pt_line(p2.x,p2.y,p1.x,p1.y,p4.x,p4.y);
            //dist of vertex 4 to segment 23
            let dist4_23 = dist_pt_line(p2.x,p2.y,p3.x,p3.y,p4.x,p4.y);

            //segments 12 23 34 41
            var arr_wireframe_coords = array<vec4<f32>, 4>(
                vec4<f32>( 0.0, dist1_23,dist1_34, 0.0),
                vec4<f32>(0.0, 0.0, dist2_34, dist2_14),
                vec4<f32>( dist3_12 ,0.0, 0.0, dist3_14),
                vec4<f32>( dist4_12,dist4_23, 0.0, 0.0)
                );
            varyings.wireframe_coords = vec4<f32>(arr_wireframe_coords[sub_index]);  // in logical pixels
        $$ endif
    $$ endif

    // Set varyings for picking. We store the face_index, and 3 weights
    // that indicate how close the fragment is to each vertex (barycentric
    // coordinates). This allows the selection of the nearest vertex or edge.
    $$ if instanced
        let pick_id = instance_info.id;
    $$ else
        let pick_id = u_wobject.id;
    $$ endif

    varyings.pick_id = u32(pick_id);
    $$ if indexer == 3
    varyings.pick_idx = u32(face_index);
    $$ else
    varyings.pick_idx = u32(face_index * 2 + face_sub_index);
    $$ endif

    var arr_pick_coords = array<vec3<f32>, 4>(vec3<f32>(1.0, 0.0, 0.0),
                                                vec3<f32>(0.0, 1.0, 0.0),
                                                vec3<f32>(0.0, 0.0, 1.0),
                                                vec3<f32>(0.0, 1.0, 0.0),  // the 2nd triangle in a quad
                                                );
    varyings.pick_coords = vec3<f32>(arr_pick_coords[sub_index]);

    return varyings;
}


struct ReflectedLight {
    direct_diffuse: vec3<f32>,
    direct_specular: vec3<f32>,
    indirect_diffuse: vec3<f32>,
    indirect_specular: vec3<f32>,
};

@fragment
fn fs_main(varyings: Varyings, @builtin(front_facing) is_front: bool) -> FragmentOutput {

    // Get the surface normal from the geometry.
    // This is the unflipped normal, because thet NormalMaterial needs that.
    var surface_normal = normalize(vec3<f32>(varyings.normal));
    $$ if flat_shading
        let u = dpdx(varyings.world_pos);
        let v = dpdy(varyings.world_pos);
        surface_normal = normalize(cross(u, v));
        // Because this normal is derived from the world_pos, it has been corrected
        // for some of the winding, but not all. We apply the below steps to
        // bring it in the same state as the regular (non-flat) shading.
        surface_normal = select(-surface_normal, surface_normal, varyings.winding_cam < 0.0);
        surface_normal = select(-surface_normal, surface_normal, is_front);
    $$ endif

    $$ if color_mode == 'vertex' or color_mode == 'face'
        let color_value = varyings.color;
        let albeido = color_value.rgb;
    $$ elif color_mode == 'vertex_map' or color_mode == 'face_map'
        let color_value = sample_colormap(varyings.texcoord) * u_material.color;
        let albeido = color_value.rgb;  // no more colormap
    $$ elif color_mode == 'normal'
        let albeido = normalize(surface_normal) * 0.5 + 0.5;
        let color_value = vec4<f32>(albeido, 1.0);
    $$ else
        let color_value = u_material.color;
        let albeido = color_value.rgb;
    $$ endif

    // Move to physical colorspace (linear photon count) so we can do math
    $$ if colorspace == 'srgb'
        let physical_albeido = srgb2physical(albeido);
    $$ else
        let physical_albeido = albeido;
    $$ endif
    var opacity = color_value.a * u_material.opacity;

    // Get normal used to calculate lighting or reflection
    $$ if lighting or use_env_map is defined
        // Get view direction
        let view = select(
            normalize(u_stdinfo.cam_transform_inv[3].xyz - varyings.world_pos),
            ( u_stdinfo.cam_transform_inv * vec4<f32>(0.0, 0.0, 1.0, 0.0) ).xyz,
            is_orthographic()
        );
        // Get normal used to calculate lighting
        surface_normal = select(-surface_normal, surface_normal, is_front);

        var normal = surface_normal;
        $$ if use_normal_map is defined
            let normal_map = textureSample( t_normal_map, s_normal_map, varyings.texcoord{{normal_map_uv or ''}} ) * 2.0 - 1.0;
            let normal_map_scale = vec3<f32>( normal_map.xy * u_material.normal_scale, normal_map.z );
            normal = perturbNormal2Arb(view, normal, normal_map_scale, varyings.texcoord, is_front);
        $$ endif

        $$ if USE_CLEARCOAT is defined
            var clearcoat_normal = surface_normal;
            $$ if use_clearcoat_normal_map is defined
                let clearcoat_normal_map = textureSample( t_clearcoat_normal_map, s_clearcoat_normal_map, varyings.texcoord{{clearcoat_normal_map_uv or ''}} ) * 2.0 - 1.0;
                let clearcoat_normal_map_scale = vec3<f32>( clearcoat_normal_map.xy * u_material.clearcoat_normal_scale, clearcoat_normal_map.z );
                clearcoat_normal = perturbNormal2Arb(view, clearcoat_normal, clearcoat_normal_map_scale, varyings.texcoord, is_front);
            $$ endif
        $$ endif
    $$ endif

    $$ if use_specular_map is defined
        let specular_map = textureSample( t_specular_map, s_specular_map, varyings.texcoord{{specular_map_uv or ''}} );
        let specular_strength = specular_map.r;
    $$ else
        let specular_strength = 1.0;
    $$ endif

    // Init the reflected light. Defines diffuse and specular, both direct and indirect
    var reflected_light: ReflectedLight = ReflectedLight(vec3<f32>(0.0), vec3<f32>(0.0), vec3<f32>(0.0), vec3<f32>(0.0));

    // Lighting
    $$ if lighting
        var geometry: GeometricContext;
        geometry.position = varyings.world_pos;
        geometry.normal = normal;
        geometry.view_dir = view;

        $$ if USE_CLEARCOAT is defined
            geometry.clearcoat_normal = clearcoat_normal;
        $$ endif

        $$ if lighting == 'phong'
            {$ include 'pygfx.light_phong_fragment.wgsl' $}
        $$ elif lighting == 'pbr'
            {$ include 'pygfx.light_pbr_fragment.wgsl' $}
        $$ elif lighting == 'toon'
            {$ include 'pygfx.light_toon_fragment.wgsl' $}
        $$ endif

        // Do the math

        // Direct light
        lighting_{{ lighting }}(&reflected_light, geometry, material);

        // Indirect Diffuse Light
        let ambient_color = u_ambient_light.color.rgb;  // the one exception that is already physical
        var irradiance = getAmbientLightIrradiance( ambient_color );
        // Light map (pre-baked lighting)
        $$ if use_light_map is defined
            let light_map_color = srgb2physical( textureSample( t_light_map, s_light_map, varyings.texcoord{{light_map_uv or ''}} ).rgb );
            irradiance += light_map_color * u_material.light_map_intensity;
        $$ endif
        // Process irradiance
        // todo: Rename to RE_IndirectDiffuse_$${lighting} or just RE_IndirectDiffuse？
        $$ if lighting == 'phong'
            RE_IndirectDiffuse_BlinnPhong( irradiance, geometry, material, &reflected_light );
        $$ elif lighting == 'pbr'
            RE_IndirectDiffuse_Physical( irradiance, geometry, material, &reflected_light );
        $$ elif lighting == 'toon'
            RE_IndirectDiffuse_Toon( irradiance, geometry, material, &reflected_light );
        $$ endif

        // Indirect Specular Light
        // IBL (srgb2physical and intensity is handled in the getter functions)
        $$ if use_IBL is defined
            $$ if env_mapping_mode == "CUBE-REFLECTION"
                var reflectVec = reflect( -view, normal );
                let mip_level_r = getMipLevel(u_material.env_map_max_mip_level, material.roughness);
            $$ elif env_mapping_mode == "CUBE-REFRACTION"
                var reflectVec = refract( -view, normal, u_material.refraction_ratio );
                let mip_level_r = 1.0;
            $$ endif
            reflectVec = normalize(mix(reflectVec, normal, material.roughness*material.roughness));
            let ibl_radiance = getIBLRadiance( reflectVec, t_env_map, s_env_map, mip_level_r );

            var clearcoat_ibl_radiance = vec3<f32>(0.0);
            $$ if USE_CLEARCOAT is defined
                $$ if env_mapping_mode == "CUBE-REFLECTION"
                    var reflectVec_cc = reflect( -view, clearcoat_normal );
                    let mip_level_r_cc = getMipLevel(u_material.env_map_max_mip_level, material.clearcoat_roughness);
                $$ elif env_mapping_mode == "CUBE-REFRACTION"
                    var reflectVec_cc = refract( -view, clearcoat_normal, u_material.refraction_ratio );
                    let mip_level_r_cc = 1.0;
                $$ endif
                reflectVec_cc = normalize(mix(reflectVec_cc, clearcoat_normal, material.clearcoat_roughness*material.clearcoat_roughness));
                clearcoat_ibl_radiance += getIBLRadiance( reflectVec_cc, t_env_map, s_env_map, mip_level_r_cc );
            $$ endif

            let mip_level_i = getMipLevel(u_material.env_map_max_mip_level, 1.0);
            let ibl_irradiance = getIBLIrradiance( geometry.normal, t_env_map, s_env_map, mip_level_i );
            RE_IndirectSpecular_Physical(ibl_radiance, ibl_irradiance, clearcoat_ibl_radiance, geometry, material, &reflected_light);
        $$ endif

    $$ else
        // for basic material
        // Light map (pre-baked lighting)
        $$ if use_light_map is defined
            let light_map_color = srgb2physical( textureSample( t_light_map, s_light_map, varyings.texcoord{{light_map_uv or ''}} ).rgb );
            reflected_light.indirect_diffuse += light_map_color * u_material.light_map_intensity * RECIPROCAL_PI;
        $$ else
            reflected_light.indirect_diffuse += vec3<f32>(1.0);
        $$ endif

        reflected_light.indirect_diffuse *= physical_albeido;
    $$ endif

    // Ambient occlusion
    $$ if use_ao_map is defined
        let ao_map_intensity = u_material.ao_map_intensity;
        let ambient_occlusion = ( textureSample( t_ao_map, s_ao_map, varyings.texcoord{{ao_map_uv or ''}} ).r - 1.0 ) * ao_map_intensity + 1.0;
        
        $$ if USE_CLEARCOAT is defined
            clearcoat_specular_indirect *= ambient_occlusion;
        $$ endif

        // todo: Rename to RE_AmbientOcclusion or use a macro
        $$ if lighting == 'pbr'
            RE_AmbientOcclusion_Physical(ambient_occlusion, geometry, material, &reflected_light);
        $$ else
            reflected_light.indirect_diffuse *= ambient_occlusion;
        $$ endif
    $$ endif

    // Combine direct and indirect light
    // var physical_color = reflected_light.direct_diffuse + reflected_light.direct_specular + reflected_light.indirect_diffuse + reflected_light.indirect_specular;

    var total_diffuse = reflected_light.direct_diffuse + reflected_light.indirect_diffuse;
    var total_specular = reflected_light.direct_specular + reflected_light.indirect_specular;

    $$ if USE_TRANSMISSION is defined
        let pos = varyings.world_pos;
        let v = normalize(u_stdinfo.cam_transform_inv[3].xyz - pos);
        let n = surface_normal;
        let model_matrix = u_wobject.world_transform;
        let view_matrix = u_stdinfo.cam_transform;
        let projection_matrix = u_stdinfo.projection_transform;

        let transmitted = getIBLVolumeRefraction(
            n, v, material.roughness, material.diffuse_color, material.specular_color, material.specular_f90,
            pos, model_matrix, view_matrix, projection_matrix, material.dispersion, material.ior, material.thickness,
            material.attenuation_color, material.attenuation_distance );

        material.transmission_alpha = mix( material.transmission_alpha, transmitted.a, material.transmission );

        total_diffuse = mix( total_diffuse, transmitted.rgb, material.transmission );
    $$ endif

    var physical_color = total_diffuse + total_specular;

    // Add emissive color
    // Now for phong、pbr and toon lighting
    $$ if lighting
        var emissive_color = srgb2physical(u_material.emissive_color.rgb) * u_material.emissive_intensity;
        $$ if use_emissive_map is defined
        emissive_color *= srgb2physical(textureSample(t_emissive_map, s_emissive_map, varyings.texcoord{{emissive_map_uv or ''}}).rgb);
        $$ endif
        physical_color += emissive_color;
    $$ endif

    $$ if USE_CLEARCOAT is defined
        let dot_nv_cc = saturate(dot(clearcoat_normal, view));
        let fcc = F_Schlick( material.clearcoat_f0, material.clearcoat_f90, dot_nv_cc );
        physical_color = physical_color * (1.0 - material.clearcoat * fcc) + (clearcoat_specular_direct + clearcoat_specular_indirect) * material.clearcoat;
    $$ endif

    // Environment mapping
    $$ if use_env_map is defined
        let reflectivity = u_material.reflectivity;
        $$ if env_mapping_mode == "CUBE-REFLECTION"
            var reflectVec = reflect( -view, normal );
        $$ elif env_mapping_mode == "CUBE-REFRACTION"
            var reflectVec = refract( -view, normal, u_material.refraction_ratio );
        $$ endif
        var env_color_srgb = textureSample( t_env_map, s_env_map, vec3<f32>( -reflectVec.x, reflectVec.yz) );
        let env_color = srgb2physical(env_color_srgb.rgb); // TODO: maybe already in linear-space
        $$ if env_combine_mode == 'MULTIPLY'
            physical_color = mix(physical_color, physical_color * env_color.xyz, specular_strength * reflectivity);
        $$ elif env_combine_mode == 'MIX'
            physical_color = mix(physical_color, env_color.xyz, specular_strength * reflectivity);
        $$ elif env_combine_mode == 'ADD'
            physical_color = physical_color + env_color.xyz * specular_strength * reflectivity;
        $$ endif
    $$ endif

    $$ if wireframe
        $$ if indexer == 3
        let distance_from_edge = min(varyings.wireframe_coords.x, min(varyings.wireframe_coords.y, varyings.wireframe_coords.z));
        $$ else
        let distance_from_edge = min(varyings.wireframe_coords.x, min(varyings.wireframe_coords.y, min(varyings.wireframe_coords.z, varyings.wireframe_coords.a)));
        $$ endif
        if (distance_from_edge > 0.5 * u_material.wireframe) {
            discard;
        }
    $$ endif

    $$ if USE_TRANSMISSION is defined
        opacity = material.transmission_alpha;
    $$ endif

    let out_color = vec4<f32>(physical_color, opacity);

    // Wrap up

    apply_clipping_planes(varyings.world_pos);
    var out = get_fragment_output(varyings.position, out_color);

    $$ if write_pick
    // The wobject-id must be 20 bits. In total it must not exceed 64 bits.
    out.pick = (
        pick_pack(varyings.pick_id, 20) +
        pick_pack(varyings.pick_idx, 26) +
        pick_pack(u32(varyings.pick_coords.x * 63.0), 6) +
        pick_pack(u32(varyings.pick_coords.y * 63.0), 6) +
        pick_pack(u32(varyings.pick_coords.z * 63.0), 6)
    );
    $$ endif

    return out;
}<|MERGE_RESOLUTION|>--- conflicted
+++ resolved
@@ -17,13 +17,11 @@
     {$ include 'pygfx.light_toon.wgsl' $}
 $$ endif
 
-<<<<<<< HEAD
+$$ if USE_IRIDESCENCE is defined
+    {$ include 'pygfx.iridescence.wgsl' $}
+$$ endif
 $$ if USE_TRANSMISSION is defined
     {$ include 'pygfx.transmission.wgsl' $}
-=======
-$$ if USE_IRIDESCENCE is defined
-    {$ include 'pygfx.iridescence.wgsl' $}
->>>>>>> e17ea980
 $$ endif
 
 struct VertexInput {
