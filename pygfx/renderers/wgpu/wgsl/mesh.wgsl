// Mesh shader


{# Includes #}
{$ include 'pygfx.std.wgsl' $}

$$ if use_colormap is defined
    {$ include 'pygfx.colormap.wgsl' $}
$$ endif

$$ if receive_shadow
    {$ include 'pygfx.light_shadow.wgsl' $}
$$ endif
$$ if lighting == 'phong'
    {$ include 'pygfx.light_phong.wgsl' $}
$$ elif lighting == 'pbr'
    {$ include 'pygfx.light_pbr.wgsl' $}
$$ elif lighting == 'toon'
    {$ include 'pygfx.light_toon.wgsl' $}
$$ endif

$$ if USE_IRIDESCENCE is defined
    {$ include 'pygfx.iridescence.wgsl' $}
$$ endif

struct VertexInput {
    @builtin(vertex_index) vertex_index : u32,
    $$ if instanced
    @builtin(instance_index) instance_index : u32,
    $$ endif
};

$$ if instanced
struct InstanceInfo {
    transform: mat4x4<f32>,
    id: u32,
};
@group(1) @binding(0)
var<storage,read> s_instance_infos: array<InstanceInfo>;
$$ endif

fn get_sign_of_det_of_4x4(m: mat4x4<f32>) -> f32 {
    // We know/assume that the matrix is a homogeneous matrix,
    // so that only the 3x3 region is relevant for the determinant,
    // which is faster to calculate than the det of the 4x4.
    let m3 = mat3x3<f32>(m[0].xyz, m[1].xyz, m[2].xyz);
    return sign(determinant(m3));
}

fn dist_pt_line(x1: f32, y1: f32, x2: f32, y2: f32, x3: f32, y3: f32) -> f32 {
    // Distance of pt (x3,y3) to line with coords(x1,y1) (x2,y2)
    return abs((x2 - x1) * (y1 - y3) - (x1 - x3) * (y2 - y1)) / sqrt((x2-x1)*(x2-x1) + (y2-y1)*(y2-y1));
}

$$ if use_morph_targets
fn get_morph( tex: texture_2d_array<f32>, vertex_index: u32, stride: u32, width: u32, morph_index: u32 , offset: u32) -> vec4<f32> {
    let texel_index = vertex_index * stride + offset;
    let y = texel_index / width;
    let x = texel_index - y * width;
    let morph_uv = vec2<u32>( x, y );
    return textureLoad( tex, morph_uv, morph_index, 0 );
}
struct MorphTargetInfluence {
    @size(16) influence: f32,
};
@group(1) @binding(1)
var<uniform> u_morph_target_influences: array<MorphTargetInfluence, {{morph_targets_count+1}}>;

$$ endif

@vertex
fn vs_main(in: VertexInput) -> Varyings {

    // Get world transform
    $$ if instanced
        let instance_info = s_instance_infos[in.instance_index];
        let world_transform = u_wobject.world_transform * instance_info.transform;
    $$ else
        let world_transform = u_wobject.world_transform;
    $$ endif

    // Select what face we're at
    let index = i32(in.vertex_index);
    let face_index = index / {{indexer}};
    var sub_index = index % {{indexer}};
    var face_sub_index = 0;

    // for quads assuming the vertices are oriented, the triangles are 0 1 2 and 0 2 3
    $$ if indexer == 6
        var quad_map = array<i32,6>(0, 1, 2, 0, 2, 3);
        //face_sub_index returns 0 or 1 in picking for quads. So the triangle of the quad can be identified.
        var face_map = array<i32,6>(0, 0, 0, 1, 1, 1);
        face_sub_index = face_map[sub_index];
        sub_index = quad_map[sub_index];
    $$ endif

    // If a transform has an uneven number of negative scales, the 3 vertices
    // that make up the face are such that the GPU will mix up front and back
    // faces, producing an incorrect is_front. We can detect this from the
    // sign of the determinant, and reorder the faces to fix it. Note that
    // the projection_transform is not included here, because it cannot be
    // set with the public API and we assume that it does not include a flip.
    let winding_world = get_sign_of_det_of_4x4(world_transform);
    let winding_cam = get_sign_of_det_of_4x4(u_stdinfo.cam_transform);
    let must_flip_sub_index = winding_world * winding_cam < 0.0;
    // If necessary, and the sub_index is even, e.g. 0 or 2, we flip it to the other.
    // Flipping 0 and 2, because they are present in both triangles of a quad.
    if (must_flip_sub_index && sub_index % 2 == 0) {
        sub_index = select(0, 2, sub_index == 0);
    }

    // Sample
    let vii = load_s_indices(face_index);
    let i0 = i32(vii[sub_index]);

    // Get raw vertex position and normal
    var raw_pos = load_s_positions(i0);
    var raw_normal = load_s_normals(i0);

    $$ if use_tangent is defined
        let raw_tangent = load_s_tangents(i0);
        let object_tangent = raw_tangent.xyz;
    $$ endif

    // morph targets
    $$ if use_morph_targets
        let base_influence = u_morph_target_influences[{{morph_targets_count}}];
        let stride = u32({{morph_targets_stride}});
        let width = u32({{morph_targets_texture_width}});

        raw_pos = raw_pos * base_influence.influence;
        if stride == 2 { // has normals
            raw_normal = raw_normal * base_influence.influence;
        }
        for (var i = 0; i < {{morph_targets_count}}; i = i + 1) {
            let position_morph = get_morph(t_morph_targets, u32(i0), stride, width, u32(i), u32(0));
            raw_pos += position_morph.xyz * u_morph_target_influences[i].influence;
            if stride == 2 { // has normals
                let normal_morph = get_morph(t_morph_targets, u32(i0), stride, width, u32(i), u32(1));
                raw_normal += normal_morph.xyz * u_morph_target_influences[i].influence;
            }

        }

    $$ endif

    // skinning
    $$ if use_skinning
        let skin_index = load_s_skin_indices(i0);
        let skin_weight = load_s_skin_weights(i0);
        let bind_matrix = u_wobject.bind_matrix;
        let bind_matrix_inv = u_wobject.bind_matrix_inv;

        let bone_mat_x = u_bone_matrices[skin_index.x].bone_matrices;
        let bone_mat_y = u_bone_matrices[skin_index.y].bone_matrices;
        let bone_mat_z = u_bone_matrices[skin_index.z].bone_matrices;
        let bone_mat_w = u_bone_matrices[skin_index.w].bone_matrices;

        // Calculate the skinned position and normal

        var skin_matrix = mat4x4<f32>();
        skin_matrix += skin_weight.x * bone_mat_x;
        skin_matrix += skin_weight.y * bone_mat_y;
        skin_matrix += skin_weight.z * bone_mat_z;
        skin_matrix += skin_weight.w * bone_mat_w;
        skin_matrix = bind_matrix_inv * skin_matrix * bind_matrix;

        raw_pos = (skin_matrix * vec4<f32>(raw_pos, 1.0)).xyz;
        raw_normal = (skin_matrix * vec4<f32>(raw_normal, 0.0)).xyz;

        $$ if use_tangent is defined
            object_tangent = (skin_matrix * vec4f(object_tangent, 0.0)).xyz;
        $$ endif 

    $$ endif


    // Get vertex position

    let world_pos = world_transform * vec4<f32>(raw_pos, 1.0);
    var ndc_pos = u_stdinfo.projection_transform * u_stdinfo.cam_transform * world_pos;

    // For the wireframe we also need the ndc_pos of the other vertices of this face
    $$ if wireframe
        $$ for i in ((1, 2, 3) if indexer == 3 else (1, 2, 3, 4))
            let raw_pos{{ i }} = load_s_positions(i32(vii[{{ i - 1 }}]));
            let world_pos{{ i }} = world_transform * vec4<f32>(raw_pos{{ i }}, 1.0);
            let ndc_pos{{ i }} = u_stdinfo.projection_transform * u_stdinfo.cam_transform * world_pos{{ i }};
        $$ endfor
        let depth_offset = -0.0001;  // to put the mesh slice atop a mesh
        ndc_pos.z = ndc_pos.z + depth_offset;
    $$ endif

    // Prepare output
    var varyings: Varyings;

    // Set position
    varyings.world_pos = vec3<f32>(world_pos.xyz / world_pos.w);
    varyings.position = vec4<f32>(ndc_pos.xyz, ndc_pos.w);

    // per-vertex or per-face coloring
    $$ if use_vertex_color
        $$ if color_mode == 'face'
            let color_index = face_index;
        $$ else
            let color_index = i0;
        $$ endif
        $$ if color_buffer_channels == 1
            let cvalue = load_s_colors(color_index);
            varyings.color = vec4<f32>(cvalue, cvalue, cvalue, 1.0);
        $$ elif color_buffer_channels == 2
            let cvalue = load_s_colors(color_index);
            varyings.color = vec4<f32>(cvalue.r, cvalue.r, cvalue.r, cvalue.g);
        $$ elif color_buffer_channels == 3
            varyings.color = vec4<f32>(load_s_colors(color_index), 1.0);
        $$ elif color_buffer_channels == 4
            varyings.color = vec4<f32>(load_s_colors(color_index));
        $$ endif
    $$ endif

    // How to index into tex-coords
    $$ if color_mode == 'face_map'
    let tex_coord_index = face_index;
    $$ else
    let tex_coord_index = i0;
    $$ endif


    // used_uv
    $$ for uv, ndim in used_uv.items()
    $$ if ndim == 1
    varyings.texcoord{{uv or ""}} = f32(load_s_texcoords{{uv or ""}}(tex_coord_index));
    $$ elif ndim == 2
    varyings.texcoord{{uv or ""}} = vec2<f32>(load_s_texcoords{{uv or ""}}(tex_coord_index));
    $$ elif ndim == 3
    varyings.texcoord{{uv or ""}} = vec3<f32>(load_s_texcoords{{uv or ""}}(tex_coord_index));
    $$ endif
    $$ endfor



    // Set the normal
    // Transform the normal to world space
    // Note that the world transform matrix cannot be directly applied to the normal

    $$ if instanced
        // this is in lieu of a per-instance normal-matrix
	    // shear transforms in the instance matrix are not supported
        let im = mat3x3f( instance_info.transform[0].xyz, instance_info.transform[1].xyz, instance_info.transform[2].xyz );
        raw_normal /= vec3f(dot(im[0], im[0]), dot(im[1], im[1]), dot(im[2], im[2]));
        raw_normal = im * raw_normal;

        $$ if use_tangent is defined
            object_tangent = im * object_tangent;
        $$ endif
    $$ endif

    let normal_matrix = transpose(u_wobject.world_transform_inv);
    let world_normal = normalize((normal_matrix * vec4<f32>(raw_normal, 0.0)).xyz);

    $$ if use_tangent is defined
        let v_tangent = normalize(( world_transform * vec4f(object_tangent, 0.0) ).xyz);
        let v_bitangent = normalize(cross(world_normal, v_tangent) * raw_tangent.w);
        varyings.v_tangent = vec3<f32>(v_tangent);
        varyings.v_bitangent = vec3<f32>(v_bitangent);
    $$ endif

    varyings.normal = vec3<f32>(world_normal);
    varyings.geometry_normal = vec3<f32>(raw_normal);
    varyings.winding_cam = f32(winding_cam);

    // Set wireframe barycentric-like coordinates
    $$ if wireframe
        $$ if indexer == 3
            $$ for i in (1, 2, 3)
                let p{{ i }} = (ndc_pos{{ i }}.xy / ndc_pos{{ i }}.w) * u_stdinfo.logical_size * 0.5;
            $$ endfor
            let dist1 = dist_pt_line(p2.x,p2.y,p3.x,p3.y,p1.x,p1.y);
            let dist2 = dist_pt_line(p1.x,p1.y,p3.x,p3.y,p2.x,p2.y);
            let dist3 = dist_pt_line(p1.x,p1.y,p2.x,p2.y,p3.x,p3.y);
            var arr_wireframe_coords = array<vec3<f32>, 3>(
                vec3<f32>(dist1, 0.0, 0.0), vec3<f32>(0.0, dist2, 0.0), vec3<f32>(0.0, 0.0, dist3)
            );
            varyings.wireframe_coords = vec3<f32>(arr_wireframe_coords[sub_index]);  // in logical pixels
        $$ elif indexer == 6
            $$ for i in (1, 2, 3, 4)
                let p{{ i }} = (ndc_pos{{ i }}.xy / ndc_pos{{ i }}.w) * u_stdinfo.logical_size * 0.5;
            $$ endfor
            //dist of vertex 1 to segment 23
            let dist1_23 = dist_pt_line(p2.x,p2.y,p3.x,p3.y,p1.x,p1.y);
            //dist of vertex 1 to segment 34
            let dist1_34 = dist_pt_line(p3.x,p3.y,p4.x,p4.y,p1.x,p1.y);

            //dist of vertex 2 to segment 34
            let dist2_34 = dist_pt_line(p3.x,p3.y,p4.x,p4.y,p2.x,p2.y);
            //dist of vertex 2 to segment 14
            let dist2_14 = dist_pt_line(p1.x,p1.y,p4.x,p4.y,p2.x,p2.y);

            //dist of vertex 3 to segment 12
            let dist3_12 = dist_pt_line(p1.x,p1.y,p2.x,p2.y,p3.x,p3.y);
            //dist of vertex 3 to segment 14
            let dist3_14 = dist_pt_line(p1.x,p1.y,p4.x,p4.y,p3.x,p3.y);

            //dist of vertex 4 to segment 12
            let dist4_12 = dist_pt_line(p2.x,p2.y,p1.x,p1.y,p4.x,p4.y);
            //dist of vertex 4 to segment 23
            let dist4_23 = dist_pt_line(p2.x,p2.y,p3.x,p3.y,p4.x,p4.y);

            //segments 12 23 34 41
            var arr_wireframe_coords = array<vec4<f32>, 4>(
                vec4<f32>( 0.0, dist1_23,dist1_34, 0.0),
                vec4<f32>(0.0, 0.0, dist2_34, dist2_14),
                vec4<f32>( dist3_12 ,0.0, 0.0, dist3_14),
                vec4<f32>( dist4_12,dist4_23, 0.0, 0.0)
                );
            varyings.wireframe_coords = vec4<f32>(arr_wireframe_coords[sub_index]);  // in logical pixels
        $$ endif
    $$ endif

    // Set varyings for picking. We store the face_index, and 3 weights
    // that indicate how close the fragment is to each vertex (barycentric
    // coordinates). This allows the selection of the nearest vertex or edge.
    $$ if instanced
        let pick_id = instance_info.id;
    $$ else
        let pick_id = u_wobject.id;
    $$ endif

    varyings.pick_id = u32(pick_id);
    $$ if indexer == 3
    varyings.pick_idx = u32(face_index);
    $$ else
    varyings.pick_idx = u32(face_index * 2 + face_sub_index);
    $$ endif

    var arr_pick_coords = array<vec3<f32>, 4>(vec3<f32>(1.0, 0.0, 0.0),
                                                vec3<f32>(0.0, 1.0, 0.0),
                                                vec3<f32>(0.0, 0.0, 1.0),
                                                vec3<f32>(0.0, 1.0, 0.0),  // the 2nd triangle in a quad
                                                );
    varyings.pick_coords = vec3<f32>(arr_pick_coords[sub_index]);

    return varyings;
}


struct ReflectedLight {
    direct_diffuse: vec3<f32>,
    direct_specular: vec3<f32>,
    indirect_diffuse: vec3<f32>,
    indirect_specular: vec3<f32>,
};

@fragment
fn fs_main(varyings: Varyings, @builtin(front_facing) is_front: bool) -> FragmentOutput {
    // clipping planes
    {$ include 'pygfx.clipping_planes.wgsl' $}

    // Get the surface normal from the geometry.
    // This is the unflipped normal, because thet NormalMaterial needs that.
    var surface_normal = normalize(vec3<f32>(varyings.normal));
    $$ if flat_shading
        let u = dpdx(varyings.world_pos);
        let v = dpdy(varyings.world_pos);
        surface_normal = normalize(cross(u, v));
        // Because this normal is derived from the world_pos, it has been corrected
        // for some of the winding, but not all. We apply the below steps to
        // bring it in the same state as the regular (non-flat) shading.
        surface_normal = select(-surface_normal, surface_normal, varyings.winding_cam < 0.0);
        surface_normal = select(-surface_normal, surface_normal, is_front);
    $$ endif


    {$ include 'pygfx.uv_fragment.wgsl' $}

    $$ if color_mode == 'normal'
        var diffuse_color = vec4<f32>((normalize(surface_normal) * 0.5 + 0.5), 1.0);
    $$ else
        // to support color modes
        var diffuse_color = u_material.color;
        diffuse_color = vec4f(srgb2physical(diffuse_color.rgb), diffuse_color.a);

        $$ if color_mode != 'uniform'
            $$ if use_map
                $$ if use_colormap is defined
                    // special case for 'generic' colormap
                    var diffuse_map = sample_colormap(varyings.texcoord);
                $$ else
                    var diffuse_map = textureSample(t_map, s_map, map_uv);
                $$ endif

                $$ if colorspace == 'srgb'
                    diffuse_map = vec4f(srgb2physical(diffuse_map.rgb), diffuse_map.a);
                $$ endif

                $$ if color_mode == 'vertex_map' or color_mode == 'face_map'
                    diffuse_color = diffuse_map;
                $$ else
                    // default mode
                    diffuse_color *= diffuse_map;
                $$ endif
            $$ endif

            $$ if use_vertex_color
                // The vertex color should already in physical space
                $$ if color_mode == 'vertex' or color_mode == 'face'
                    diffuse_color = varyings.color;
                $$ else
                    // default mode
                    diffuse_color *= varyings.color;
                $$ endif
            $$ endif

        // uniform
        $$ endif


    $$ endif
    // Apply opacity
    diffuse_color.a = diffuse_color.a * u_material.opacity;

    let physical_albeido = diffuse_color.rgb;

    // Get normal used to calculate lighting or reflection
    $$ if lighting or use_env_map is defined
        // Get view direction
        let view = select(
            normalize(u_stdinfo.cam_transform_inv[3].xyz - varyings.world_pos),
            ( u_stdinfo.cam_transform_inv * vec4<f32>(0.0, 0.0, 1.0, 0.0) ).xyz,
            is_orthographic()
        );
        // Get normal used to calculate lighting
        surface_normal = select(-surface_normal, surface_normal, is_front);
        var normal = surface_normal;
        let face_direction = f32(is_front) * 2.0 - 1.0;

        $$ if use_normal_map is defined
<<<<<<< HEAD
            let normal_map = textureSample( t_normal_map, s_normal_map, normal_map_uv ) * 2.0 - 1.0;
            let normal_map_scale = vec3<f32>( normal_map.xy * u_material.normal_scale, normal_map.z );
            normal = perturbNormal2Arb(view, normal, normal_map_scale, varyings.texcoord, is_front);
=======
            $$ if use_tangent is defined
                var tbn = mat3x3f(varyings.v_tangent, varyings.v_bitangent, surface_normal);
            $$ else
                var tbn = getTangentFrame(view, normal, varyings.texcoord{{normal_map_uv or ''}} );
            $$ endif

            tbn.x = tbn.x * face_direction;
            tbn.y = tbn.y * face_direction;

            let normal_map = textureSample( t_normal_map, s_normal_map, varyings.texcoord{{normal_map_uv or ''}} ) * 2.0 - 1.0;
            let map_n = vec3f(normal_map.xy * u_material.normal_scale, normal_map.z);
            normal = normalize(tbn * map_n);

>>>>>>> 3bc30d13
        $$ endif

        $$ if USE_CLEARCOAT is defined
            var clearcoat_normal = surface_normal;
            $$ if use_clearcoat_normal_map is defined
<<<<<<< HEAD
                let clearcoat_normal_map = textureSample( t_clearcoat_normal_map, s_clearcoat_normal_map, clearcoat_normal_map_uv ) * 2.0 - 1.0;
                let clearcoat_normal_map_scale = vec3<f32>( clearcoat_normal_map.xy * u_material.clearcoat_normal_scale, clearcoat_normal_map.z );
                clearcoat_normal = perturbNormal2Arb(view, clearcoat_normal, clearcoat_normal_map_scale, varyings.texcoord, is_front);
=======
                $$ if use_tangent is defined
                    var tbn_cc = mat3x3f(varyings.v_tangent, varyings.v_bitangent, surface_normal);
                $$ else
                    var tbn_cc = getTangentFrame(view, normal, varyings.texcoord{{clearcoat_normal_map_uv or ''}} );
                $$ endif

                tbn_cc.x = tbn_cc.x * face_direction;
                tbn_cc.y = tbn_cc.y * face_direction;

                var clearcoat_normal_map = textureSample( t_normal_map, s_normal_map, varyings.texcoord{{clearcoat_normal_map_uv or ''}} ) * 2.0 - 1.0;
                let clearcoat_map_n = vec3f(clearcoat_normal_map.xy * u_material.clearcoat_normal_scale, clearcoat_normal_map.z);
                clearcoat_normal = normalize(tbn_cc * clearcoat_map_n);
>>>>>>> 3bc30d13
            $$ endif
        $$ endif
    $$ endif

    $$ if use_specular_map is defined
        let specular_map = textureSample( t_specular_map, s_specular_map, specular_map_uv );
        let specular_strength = specular_map.r;
    $$ else
        let specular_strength = 1.0;
    $$ endif

    // Init the reflected light. Defines diffuse and specular, both direct and indirect
    var reflected_light: ReflectedLight = ReflectedLight(vec3<f32>(0.0), vec3<f32>(0.0), vec3<f32>(0.0), vec3<f32>(0.0));

    // Lighting
    $$ if lighting
        var geometry: GeometricContext;
        geometry.position = varyings.world_pos;
        geometry.normal = normal;
        geometry.view_dir = view;

        $$ if USE_CLEARCOAT is defined
            geometry.clearcoat_normal = clearcoat_normal;
        $$ endif

        $$ if lighting == 'phong'
            {$ include 'pygfx.light_phong_fragment.wgsl' $}
        $$ elif lighting == 'pbr'
            {$ include 'pygfx.light_pbr_fragment.wgsl' $}
        $$ elif lighting == 'toon'
            {$ include 'pygfx.light_toon_fragment.wgsl' $}
        $$ endif

        // Do the math

        // Punctual light
        {$ include 'pygfx.light_punctual.wgsl' $}

        // Indirect Diffuse Light
        let ambient_color = u_ambient_light.color.rgb;  // the one exception that is already physical
        var irradiance = getAmbientLightIrradiance( ambient_color );
        // Light map (pre-baked lighting)
        $$ if use_light_map is defined
            let light_map_color = srgb2physical( textureSample( t_light_map, s_light_map, light_map_uv ).rgb );
            irradiance += light_map_color * u_material.light_map_intensity;
        $$ endif

        // Process irradiance
        RE_IndirectDiffuse( irradiance, geometry, material, &reflected_light );

        // Indirect Specular Light
        // IBL (srgb2physical and intensity is handled in the getter functions)
        $$ if USE_IBL is defined
            let ibl_radiance = getIBLRadiance( view, normal, material.roughness );
            var clearcoat_ibl_radiance = vec3<f32>(0.0);
            $$ if USE_CLEARCOAT is defined
                clearcoat_ibl_radiance += getIBLRadiance( view, clearcoat_normal, material.clearcoat_roughness );
            $$ endif

            let ibl_irradiance = getIBLIrradiance( geometry.normal );
            RE_IndirectSpecular(ibl_radiance, ibl_irradiance, clearcoat_ibl_radiance, geometry, material, &reflected_light);
        $$ endif

    $$ else
        // for basic material
        // Light map (pre-baked lighting)
        $$ if use_light_map is defined
            let light_map_color = srgb2physical( textureSample( t_light_map, s_light_map, light_map_uv ).rgb );
            reflected_light.indirect_diffuse += light_map_color * u_material.light_map_intensity * RECIPROCAL_PI;
        $$ else
            reflected_light.indirect_diffuse += vec3<f32>(1.0);
        $$ endif

        reflected_light.indirect_diffuse *= physical_albeido;
    $$ endif

    // Ambient occlusion
    $$ if use_ao_map is defined
        let ao_map_intensity = u_material.ao_map_intensity;
        let ambient_occlusion = ( textureSample( t_ao_map, s_ao_map, ao_map_uv ).r - 1.0 ) * ao_map_intensity + 1.0;

        reflected_light.indirect_diffuse *= ambient_occlusion;

        $$ if USE_CLEARCOAT is defined
            clearcoat_specular_indirect *= ambient_occlusion;
        $$ endif

        $$ if lighting == 'pbr' and USE_IBL is defined
            let dot_nv = saturate( dot( geometry.normal, geometry.view_dir ) );
            reflected_light.indirect_specular *= computeSpecularOcclusion( dot_nv, ambient_occlusion, material.roughness );
        $$ endif
    $$ endif

    // Combine direct and indirect light
    var physical_color = reflected_light.direct_diffuse + reflected_light.direct_specular + reflected_light.indirect_diffuse + reflected_light.indirect_specular;

    // Add emissive color
    // Now for phong、pbr and toon lighting
    $$ if lighting
        var emissive_color = srgb2physical(u_material.emissive_color.rgb) * u_material.emissive_intensity;
        $$ if use_emissive_map is defined
            emissive_color *= srgb2physical(textureSample(t_emissive_map, s_emissive_map, emissive_map_uv).rgb);
        $$ endif
        physical_color += emissive_color;
    $$ endif

    $$ if USE_CLEARCOAT is defined
        let dot_nv_cc = saturate(dot(clearcoat_normal, view));
        let fcc = F_Schlick( material.clearcoat_f0, material.clearcoat_f90, dot_nv_cc );
        physical_color = physical_color * (1.0 - material.clearcoat * fcc) + (clearcoat_specular_direct + clearcoat_specular_indirect) * material.clearcoat;
    $$ endif

    // Environment mapping
    $$ if use_env_map is defined
        let reflectivity = u_material.reflectivity;
        $$ if env_mapping_mode == "CUBE-REFLECTION"
            var reflectVec = reflect( -view, normal );
        $$ elif env_mapping_mode == "CUBE-REFRACTION"
            var reflectVec = refract( -view, normal, u_material.refraction_ratio );
        $$ endif
        var env_color_srgb = textureSample( t_env_map, s_env_map, vec3<f32>( -reflectVec.x, reflectVec.yz) );
        let env_color = srgb2physical(env_color_srgb.rgb); // TODO: maybe already in linear-space
        $$ if env_combine_mode == 'MULTIPLY'
            physical_color = mix(physical_color, physical_color * env_color.xyz, specular_strength * reflectivity);
        $$ elif env_combine_mode == 'MIX'
            physical_color = mix(physical_color, env_color.xyz, specular_strength * reflectivity);
        $$ elif env_combine_mode == 'ADD'
            physical_color = physical_color + env_color.xyz * specular_strength * reflectivity;
        $$ endif
    $$ endif

    $$ if wireframe
        $$ if indexer == 3
        let distance_from_edge = min(varyings.wireframe_coords.x, min(varyings.wireframe_coords.y, varyings.wireframe_coords.z));
        $$ else
        let distance_from_edge = min(varyings.wireframe_coords.x, min(varyings.wireframe_coords.y, min(varyings.wireframe_coords.z, varyings.wireframe_coords.a)));
        $$ endif
        if (distance_from_edge > 0.5 * u_material.wireframe) {
            discard;
        }
    $$ endif

    let out_color = vec4<f32>(physical_color, diffuse_color.a);

    var out = get_fragment_output(varyings.position, out_color);

    $$ if write_pick
    // The wobject-id must be 20 bits. In total it must not exceed 64 bits.
    out.pick = (
        pick_pack(varyings.pick_id, 20) +
        pick_pack(varyings.pick_idx, 26) +
        pick_pack(u32(varyings.pick_coords.x * 63.0), 6) +
        pick_pack(u32(varyings.pick_coords.y * 63.0), 6) +
        pick_pack(u32(varyings.pick_coords.z * 63.0), 6)
    );
    $$ endif

    return out;
}<|MERGE_RESOLUTION|>--- conflicted
+++ resolved
@@ -435,11 +435,6 @@
         let face_direction = f32(is_front) * 2.0 - 1.0;
 
         $$ if use_normal_map is defined
-<<<<<<< HEAD
-            let normal_map = textureSample( t_normal_map, s_normal_map, normal_map_uv ) * 2.0 - 1.0;
-            let normal_map_scale = vec3<f32>( normal_map.xy * u_material.normal_scale, normal_map.z );
-            normal = perturbNormal2Arb(view, normal, normal_map_scale, varyings.texcoord, is_front);
-=======
             $$ if use_tangent is defined
                 var tbn = mat3x3f(varyings.v_tangent, varyings.v_bitangent, surface_normal);
             $$ else
@@ -453,17 +448,11 @@
             let map_n = vec3f(normal_map.xy * u_material.normal_scale, normal_map.z);
             normal = normalize(tbn * map_n);
 
->>>>>>> 3bc30d13
         $$ endif
 
         $$ if USE_CLEARCOAT is defined
             var clearcoat_normal = surface_normal;
             $$ if use_clearcoat_normal_map is defined
-<<<<<<< HEAD
-                let clearcoat_normal_map = textureSample( t_clearcoat_normal_map, s_clearcoat_normal_map, clearcoat_normal_map_uv ) * 2.0 - 1.0;
-                let clearcoat_normal_map_scale = vec3<f32>( clearcoat_normal_map.xy * u_material.clearcoat_normal_scale, clearcoat_normal_map.z );
-                clearcoat_normal = perturbNormal2Arb(view, clearcoat_normal, clearcoat_normal_map_scale, varyings.texcoord, is_front);
-=======
                 $$ if use_tangent is defined
                     var tbn_cc = mat3x3f(varyings.v_tangent, varyings.v_bitangent, surface_normal);
                 $$ else
@@ -476,7 +465,6 @@
                 var clearcoat_normal_map = textureSample( t_normal_map, s_normal_map, varyings.texcoord{{clearcoat_normal_map_uv or ''}} ) * 2.0 - 1.0;
                 let clearcoat_map_n = vec3f(clearcoat_normal_map.xy * u_material.clearcoat_normal_scale, clearcoat_normal_map.z);
                 clearcoat_normal = normalize(tbn_cc * clearcoat_map_n);
->>>>>>> 3bc30d13
             $$ endif
         $$ endif
     $$ endif
