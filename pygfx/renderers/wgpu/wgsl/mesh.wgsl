// Mesh shader


{# Includes #}
{$ include 'pygfx.std.wgsl' $}
$$ if colormap_dim
    {$ include 'pygfx.colormap.wgsl' $}
$$ endif
$$ if receive_shadow
    {$ include 'pygfx.light_shadow.wgsl' $}
$$ endif
$$ if lighting == 'phong'
    {$ include 'pygfx.light_phong.wgsl' $}
$$ elif lighting == 'pbr'
    {$ include 'pygfx.light_pbr.wgsl' $}
$$ elif lighting == 'toon'
    {$ include 'pygfx.light_toon.wgsl' $}
$$ endif

$$ if USE_IRIDESCENCE is defined
    {$ include 'pygfx.iridescence.wgsl' $}
$$ endif
$$ if USE_TRANSMISSION is defined
    {$ include 'pygfx.transmission.wgsl' $}
$$ endif

struct VertexInput {
    @builtin(vertex_index) vertex_index : u32,
    $$ if instanced
    @builtin(instance_index) instance_index : u32,
    $$ endif
};

$$ if instanced
struct InstanceInfo {
    transform: mat4x4<f32>,
    id: u32,
};
@group(1) @binding(0)
var<storage,read> s_instance_infos: array<InstanceInfo>;
$$ endif

fn get_sign_of_det_of_4x4(m: mat4x4<f32>) -> f32 {
    // We know/assume that the matrix is a homogeneous matrix,
    // so that only the 3x3 region is relevant for the determinant,
    // which is faster to calculate than the det of the 4x4.
    let m3 = mat3x3<f32>(m[0].xyz, m[1].xyz, m[2].xyz);
    return sign(determinant(m3));
}

fn dist_pt_line(x1: f32, y1: f32, x2: f32, y2: f32, x3: f32, y3: f32) -> f32 {
    // Distance of pt (x3,y3) to line with coords(x1,y1) (x2,y2)
    return abs((x2 - x1) * (y1 - y3) - (x1 - x3) * (y2 - y1)) / sqrt((x2-x1)*(x2-x1) + (y2-y1)*(y2-y1));
}

$$ if use_morph_targets
fn get_morph( tex: texture_2d_array<f32>, vertex_index: u32, stride: u32, width: u32, morph_index: u32 , offset: u32) -> vec4<f32> {
    let texel_index = vertex_index * stride + offset;
    let y = texel_index / width;
    let x = texel_index - y * width;
    let morph_uv = vec2<u32>( x, y );
    return textureLoad( tex, morph_uv, morph_index, 0 );
}
struct MorphTargetInfluence {
    @size(16) influence: f32,
};
@group(1) @binding(1)
var<uniform> u_morph_target_influences: array<MorphTargetInfluence, {{morph_targets_count+1}}>;

$$ endif

@vertex
fn vs_main(in: VertexInput) -> Varyings {

    // Get world transform
    $$ if instanced
        let instance_info = s_instance_infos[in.instance_index];
        let world_transform = u_wobject.world_transform * instance_info.transform;
    $$ else
        let world_transform = u_wobject.world_transform;
    $$ endif

    // Select what face we're at
    let index = i32(in.vertex_index);
    let face_index = index / {{indexer}};
    var sub_index = index % {{indexer}};
    var face_sub_index = 0;

    // for quads assuming the vertices are oriented, the triangles are 0 1 2 and 0 2 3
    $$ if indexer == 6
        var quad_map = array<i32,6>(0, 1, 2, 0, 2, 3);
        //face_sub_index returns 0 or 1 in picking for quads. So the triangle of the quad can be identified.
        var face_map = array<i32,6>(0, 0, 0, 1, 1, 1);
        face_sub_index = face_map[sub_index];
        sub_index = quad_map[sub_index];
    $$ endif

    // If a transform has an uneven number of negative scales, the 3 vertices
    // that make up the face are such that the GPU will mix up front and back
    // faces, producing an incorrect is_front. We can detect this from the
    // sign of the determinant, and reorder the faces to fix it. Note that
    // the projection_transform is not included here, because it cannot be
    // set with the public API and we assume that it does not include a flip.
    let winding_world = get_sign_of_det_of_4x4(world_transform);
    let winding_cam = get_sign_of_det_of_4x4(u_stdinfo.cam_transform);
    let must_flip_sub_index = winding_world * winding_cam < 0.0;
    // If necessary, and the sub_index is even, e.g. 0 or 2, we flip it to the other.
    // Flipping 0 and 2, because they are present in both triangles of a quad.
    if (must_flip_sub_index && sub_index % 2 == 0) {
        sub_index = select(0, 2, sub_index == 0);
    }

    // Sample
    let vii = load_s_indices(face_index);
    let i0 = i32(vii[sub_index]);

    // Get raw vertex position and normal
    var raw_pos = load_s_positions(i0);
    var raw_normal = load_s_normals(i0);

    // morph targets
    $$ if use_morph_targets
        let base_influence = u_morph_target_influences[{{morph_targets_count}}];
        let stride = u32({{morph_targets_stride}});
        let width = u32({{morph_targets_texture_width}});

        raw_pos = raw_pos * base_influence.influence;
        if stride == 2 { // has normals
            raw_normal = raw_normal * base_influence.influence;
        }
        for (var i = 0; i < {{morph_targets_count}}; i = i + 1) {
            let position_morph = get_morph(t_morph_targets, u32(i0), stride, width, u32(i), u32(0));
            raw_pos += position_morph.xyz * u_morph_target_influences[i].influence;
            if stride == 2 { // has normals
                let normal_morph = get_morph(t_morph_targets, u32(i0), stride, width, u32(i), u32(1));
                raw_normal += normal_morph.xyz * u_morph_target_influences[i].influence;
            }

        }

    $$ endif

    // skinning
    $$ if use_skinning
        let skin_index = load_s_skin_indices(i0);
        let skin_weight = load_s_skin_weights(i0);
        let bind_matrix = u_wobject.bind_matrix;
        let bind_matrix_inv = u_wobject.bind_matrix_inv;

        let bone_mat_x = u_bone_matrices[skin_index.x].bone_matrices;
        let bone_mat_y = u_bone_matrices[skin_index.y].bone_matrices;
        let bone_mat_z = u_bone_matrices[skin_index.z].bone_matrices;
        let bone_mat_w = u_bone_matrices[skin_index.w].bone_matrices;

        // Calculate the skinned position and normal

        var skin_matrix = mat4x4<f32>();
        skin_matrix += skin_weight.x * bone_mat_x;
        skin_matrix += skin_weight.y * bone_mat_y;
        skin_matrix += skin_weight.z * bone_mat_z;
        skin_matrix += skin_weight.w * bone_mat_w;
        skin_matrix = bind_matrix_inv * skin_matrix * bind_matrix;

        raw_pos = (skin_matrix * vec4<f32>(raw_pos, 1.0)).xyz;
        raw_normal = (skin_matrix * vec4<f32>(raw_normal, 0.0)).xyz;

    $$ endif


    // Get vertex position

    let world_pos = world_transform * vec4<f32>(raw_pos, 1.0);
    var ndc_pos = u_stdinfo.projection_transform * u_stdinfo.cam_transform * world_pos;

    // For the wireframe we also need the ndc_pos of the other vertices of this face
    $$ if wireframe
        $$ for i in ((1, 2, 3) if indexer == 3 else (1, 2, 3, 4))
            let raw_pos{{ i }} = load_s_positions(i32(vii[{{ i - 1 }}]));
            let world_pos{{ i }} = world_transform * vec4<f32>(raw_pos{{ i }}, 1.0);
            let ndc_pos{{ i }} = u_stdinfo.projection_transform * u_stdinfo.cam_transform * world_pos{{ i }};
        $$ endfor
        let depth_offset = -0.0001;  // to put the mesh slice atop a mesh
        ndc_pos.z = ndc_pos.z + depth_offset;
    $$ endif

    // Prepare output
    var varyings: Varyings;

    // Set position
    varyings.world_pos = vec3<f32>(world_pos.xyz / world_pos.w);
    varyings.position = vec4<f32>(ndc_pos.xyz, ndc_pos.w);

    // per-vertex or per-face coloring
    $$ if color_mode == 'face' or color_mode == 'vertex'
        $$ if color_mode == 'face'
            let color_index = face_index;
        $$ else
            let color_index = i0;
        $$ endif
        $$ if color_buffer_channels == 1
            let cvalue = load_s_colors(color_index);
            varyings.color = vec4<f32>(cvalue, cvalue, cvalue, 1.0);
        $$ elif color_buffer_channels == 2
            let cvalue = load_s_colors(color_index);
            varyings.color = vec4<f32>(cvalue.r, cvalue.r, cvalue.r, cvalue.g);
        $$ elif color_buffer_channels == 3
            varyings.color = vec4<f32>(load_s_colors(color_index), 1.0);
        $$ elif color_buffer_channels == 4
            varyings.color = vec4<f32>(load_s_colors(color_index));
        $$ endif
    $$ endif

    // How to index into tex-coords
    $$ if color_mode == 'face_map'
    let tex_coord_index = face_index;
    $$ else
    let tex_coord_index = i0;
    $$ endif

 
    // used_uv
    $$ for uv, ndim in used_uv.items()
    $$ if ndim == 1
    varyings.texcoord{{uv or ""}} = f32(load_s_texcoords{{uv or ""}}(tex_coord_index));
    $$ elif ndim == 2
    varyings.texcoord{{uv or ""}} = vec2<f32>(load_s_texcoords{{uv or ""}}(tex_coord_index));
    $$ elif ndim == 3
    varyings.texcoord{{uv or ""}} = vec3<f32>(load_s_texcoords{{uv or ""}}(tex_coord_index));
    $$ endif
    $$ endfor

    // Set the normal
    // Transform the normal to world space
    // Note that the world transform matrix cannot be directly applied to the normal
    let normal_matrix = transpose(u_wobject.world_transform_inv);
    let world_normal = normalize((normal_matrix * vec4<f32>(raw_normal, 0.0)).xyz);

    varyings.normal = vec3<f32>(world_normal);
    varyings.geometry_normal = vec3<f32>(raw_normal);
    varyings.winding_cam = f32(winding_cam);

    // Set wireframe barycentric-like coordinates
    $$ if wireframe
        $$ if indexer == 3
            $$ for i in (1, 2, 3)
                let p{{ i }} = (ndc_pos{{ i }}.xy / ndc_pos{{ i }}.w) * u_stdinfo.logical_size * 0.5;
            $$ endfor
            let dist1 = dist_pt_line(p2.x,p2.y,p3.x,p3.y,p1.x,p1.y);
            let dist2 = dist_pt_line(p1.x,p1.y,p3.x,p3.y,p2.x,p2.y);
            let dist3 = dist_pt_line(p1.x,p1.y,p2.x,p2.y,p3.x,p3.y);
            var arr_wireframe_coords = array<vec3<f32>, 3>(
                vec3<f32>(dist1, 0.0, 0.0), vec3<f32>(0.0, dist2, 0.0), vec3<f32>(0.0, 0.0, dist3)
            );
            varyings.wireframe_coords = vec3<f32>(arr_wireframe_coords[sub_index]);  // in logical pixels
        $$ elif indexer == 6
            $$ for i in (1, 2, 3, 4)
                let p{{ i }} = (ndc_pos{{ i }}.xy / ndc_pos{{ i }}.w) * u_stdinfo.logical_size * 0.5;
            $$ endfor
            //dist of vertex 1 to segment 23
            let dist1_23 = dist_pt_line(p2.x,p2.y,p3.x,p3.y,p1.x,p1.y);
            //dist of vertex 1 to segment 34
            let dist1_34 = dist_pt_line(p3.x,p3.y,p4.x,p4.y,p1.x,p1.y);

            //dist of vertex 2 to segment 34
            let dist2_34 = dist_pt_line(p3.x,p3.y,p4.x,p4.y,p2.x,p2.y);
            //dist of vertex 2 to segment 14
            let dist2_14 = dist_pt_line(p1.x,p1.y,p4.x,p4.y,p2.x,p2.y);

            //dist of vertex 3 to segment 12
            let dist3_12 = dist_pt_line(p1.x,p1.y,p2.x,p2.y,p3.x,p3.y);
            //dist of vertex 3 to segment 14
            let dist3_14 = dist_pt_line(p1.x,p1.y,p4.x,p4.y,p3.x,p3.y);

            //dist of vertex 4 to segment 12
            let dist4_12 = dist_pt_line(p2.x,p2.y,p1.x,p1.y,p4.x,p4.y);
            //dist of vertex 4 to segment 23
            let dist4_23 = dist_pt_line(p2.x,p2.y,p3.x,p3.y,p4.x,p4.y);

            //segments 12 23 34 41
            var arr_wireframe_coords = array<vec4<f32>, 4>(
                vec4<f32>( 0.0, dist1_23,dist1_34, 0.0),
                vec4<f32>(0.0, 0.0, dist2_34, dist2_14),
                vec4<f32>( dist3_12 ,0.0, 0.0, dist3_14),
                vec4<f32>( dist4_12,dist4_23, 0.0, 0.0)
                );
            varyings.wireframe_coords = vec4<f32>(arr_wireframe_coords[sub_index]);  // in logical pixels
        $$ endif
    $$ endif

    // Set varyings for picking. We store the face_index, and 3 weights
    // that indicate how close the fragment is to each vertex (barycentric
    // coordinates). This allows the selection of the nearest vertex or edge.
    $$ if instanced
        let pick_id = instance_info.id;
    $$ else
        let pick_id = u_wobject.id;
    $$ endif

    varyings.pick_id = u32(pick_id);
    $$ if indexer == 3
    varyings.pick_idx = u32(face_index);
    $$ else
    varyings.pick_idx = u32(face_index * 2 + face_sub_index);
    $$ endif

    var arr_pick_coords = array<vec3<f32>, 4>(vec3<f32>(1.0, 0.0, 0.0),
                                                vec3<f32>(0.0, 1.0, 0.0),
                                                vec3<f32>(0.0, 0.0, 1.0),
                                                vec3<f32>(0.0, 1.0, 0.0),  // the 2nd triangle in a quad
                                                );
    varyings.pick_coords = vec3<f32>(arr_pick_coords[sub_index]);

    return varyings;
}


struct ReflectedLight {
    direct_diffuse: vec3<f32>,
    direct_specular: vec3<f32>,
    indirect_diffuse: vec3<f32>,
    indirect_specular: vec3<f32>,
};

@fragment
fn fs_main(varyings: Varyings, @builtin(front_facing) is_front: bool) -> FragmentOutput {

    // Get the surface normal from the geometry.
    // This is the unflipped normal, because thet NormalMaterial needs that.
    var surface_normal = normalize(vec3<f32>(varyings.normal));
    $$ if flat_shading
        let u = dpdx(varyings.world_pos);
        let v = dpdy(varyings.world_pos);
        surface_normal = normalize(cross(u, v));
        // Because this normal is derived from the world_pos, it has been corrected
        // for some of the winding, but not all. We apply the below steps to
        // bring it in the same state as the regular (non-flat) shading.
        surface_normal = select(-surface_normal, surface_normal, varyings.winding_cam < 0.0);
        surface_normal = select(-surface_normal, surface_normal, is_front);
    $$ endif

    $$ if color_mode == 'vertex' or color_mode == 'face'
        let color_value = varyings.color;
        let albeido = color_value.rgb;
    $$ elif color_mode == 'vertex_map' or color_mode == 'face_map'
        let color_value = sample_colormap(varyings.texcoord) * u_material.color;
        let albeido = color_value.rgb;  // no more colormap
    $$ elif color_mode == 'normal'
        let albeido = normalize(surface_normal) * 0.5 + 0.5;
        let color_value = vec4<f32>(albeido, 1.0);
    $$ else
        let color_value = u_material.color;
        let albeido = color_value.rgb;
    $$ endif

    // Move to physical colorspace (linear photon count) so we can do math
    $$ if colorspace == 'srgb'
        let physical_albeido = srgb2physical(albeido);
    $$ else
        let physical_albeido = albeido;
    $$ endif
    var opacity = color_value.a * u_material.opacity;
<<<<<<< HEAD
=======

    $$ if USE_ALPHA_TEST is defined
        if (opacity < u_material.alpha_test) { discard; }
    $$ endif
>>>>>>> 5b065e92

    // Get normal used to calculate lighting or reflection
    $$ if lighting or use_env_map is defined
        // Get view direction
        let view = select(
            normalize(u_stdinfo.cam_transform_inv[3].xyz - varyings.world_pos),
            ( u_stdinfo.cam_transform_inv * vec4<f32>(0.0, 0.0, 1.0, 0.0) ).xyz,
            is_orthographic()
        );
        // Get normal used to calculate lighting
        surface_normal = select(-surface_normal, surface_normal, is_front);

        var normal = surface_normal;
        $$ if use_normal_map is defined
            let normal_map = textureSample( t_normal_map, s_normal_map, varyings.texcoord{{normal_map_uv or ''}} ) * 2.0 - 1.0;
            let normal_map_scale = vec3<f32>( normal_map.xy * u_material.normal_scale, normal_map.z );
            normal = perturbNormal2Arb(view, normal, normal_map_scale, varyings.texcoord, is_front);
        $$ endif

        $$ if USE_CLEARCOAT is defined
            var clearcoat_normal = surface_normal;
            $$ if use_clearcoat_normal_map is defined
                let clearcoat_normal_map = textureSample( t_clearcoat_normal_map, s_clearcoat_normal_map, varyings.texcoord{{clearcoat_normal_map_uv or ''}} ) * 2.0 - 1.0;
                let clearcoat_normal_map_scale = vec3<f32>( clearcoat_normal_map.xy * u_material.clearcoat_normal_scale, clearcoat_normal_map.z );
                clearcoat_normal = perturbNormal2Arb(view, clearcoat_normal, clearcoat_normal_map_scale, varyings.texcoord, is_front);
            $$ endif
        $$ endif
    $$ endif

    $$ if use_specular_map is defined
        let specular_map = textureSample( t_specular_map, s_specular_map, varyings.texcoord{{specular_map_uv or ''}} );
        let specular_strength = specular_map.r;
    $$ else
        let specular_strength = 1.0;
    $$ endif

    // Init the reflected light. Defines diffuse and specular, both direct and indirect
    var reflected_light: ReflectedLight = ReflectedLight(vec3<f32>(0.0), vec3<f32>(0.0), vec3<f32>(0.0), vec3<f32>(0.0));

    // Lighting
    $$ if lighting
        var geometry: GeometricContext;
        geometry.position = varyings.world_pos;
        geometry.normal = normal;
        geometry.view_dir = view;

        $$ if USE_CLEARCOAT is defined
            geometry.clearcoat_normal = clearcoat_normal;
        $$ endif

        $$ if lighting == 'phong'
            {$ include 'pygfx.light_phong_fragment.wgsl' $}
        $$ elif lighting == 'pbr'
            {$ include 'pygfx.light_pbr_fragment.wgsl' $}
        $$ elif lighting == 'toon'
            {$ include 'pygfx.light_toon_fragment.wgsl' $}
        $$ endif

        // Do the math

        // Direct light
        lighting_{{ lighting }}(&reflected_light, geometry, material);

        // Indirect Diffuse Light
        let ambient_color = u_ambient_light.color.rgb;  // the one exception that is already physical
        var irradiance = getAmbientLightIrradiance( ambient_color );
        // Light map (pre-baked lighting)
        $$ if use_light_map is defined
            let light_map_color = srgb2physical( textureSample( t_light_map, s_light_map, varyings.texcoord{{light_map_uv or ''}} ).rgb );
            irradiance += light_map_color * u_material.light_map_intensity;
        $$ endif
        // Process irradiance
        // todo: Rename to RE_IndirectDiffuse_$${lighting} or just RE_IndirectDiffuse？
        $$ if lighting == 'phong'
            RE_IndirectDiffuse_BlinnPhong( irradiance, geometry, material, &reflected_light );
        $$ elif lighting == 'pbr'
            RE_IndirectDiffuse_Physical( irradiance, geometry, material, &reflected_light );
        $$ elif lighting == 'toon'
            RE_IndirectDiffuse_Toon( irradiance, geometry, material, &reflected_light );
        $$ endif

        // Indirect Specular Light
        // IBL (srgb2physical and intensity is handled in the getter functions)
        $$ if use_IBL is defined
            $$ if env_mapping_mode == "CUBE-REFLECTION"
                var reflectVec = reflect( -view, normal );
                let mip_level_r = getMipLevel(u_material.env_map_max_mip_level, material.roughness);
            $$ elif env_mapping_mode == "CUBE-REFRACTION"
                var reflectVec = refract( -view, normal, u_material.refraction_ratio );
                let mip_level_r = 1.0;
            $$ endif
            reflectVec = normalize(mix(reflectVec, normal, material.roughness*material.roughness));
            let ibl_radiance = getIBLRadiance( reflectVec, t_env_map, s_env_map, mip_level_r );

            var clearcoat_ibl_radiance = vec3<f32>(0.0);
            $$ if USE_CLEARCOAT is defined
                $$ if env_mapping_mode == "CUBE-REFLECTION"
                    var reflectVec_cc = reflect( -view, clearcoat_normal );
                    let mip_level_r_cc = getMipLevel(u_material.env_map_max_mip_level, material.clearcoat_roughness);
                $$ elif env_mapping_mode == "CUBE-REFRACTION"
                    var reflectVec_cc = refract( -view, clearcoat_normal, u_material.refraction_ratio );
                    let mip_level_r_cc = 1.0;
                $$ endif
                reflectVec_cc = normalize(mix(reflectVec_cc, clearcoat_normal, material.clearcoat_roughness*material.clearcoat_roughness));
                clearcoat_ibl_radiance += getIBLRadiance( reflectVec_cc, t_env_map, s_env_map, mip_level_r_cc );
            $$ endif

            let mip_level_i = getMipLevel(u_material.env_map_max_mip_level, 1.0);
            let ibl_irradiance = getIBLIrradiance( geometry.normal, t_env_map, s_env_map, mip_level_i );
            RE_IndirectSpecular_Physical(ibl_radiance, ibl_irradiance, clearcoat_ibl_radiance, geometry, material, &reflected_light);
        $$ endif

    $$ else
        // for basic material
        // Light map (pre-baked lighting)
        $$ if use_light_map is defined
            let light_map_color = srgb2physical( textureSample( t_light_map, s_light_map, varyings.texcoord{{light_map_uv or ''}} ).rgb );
            reflected_light.indirect_diffuse += light_map_color * u_material.light_map_intensity * RECIPROCAL_PI;
        $$ else
            reflected_light.indirect_diffuse += vec3<f32>(1.0);
        $$ endif

        reflected_light.indirect_diffuse *= physical_albeido;
    $$ endif

    // Ambient occlusion
    $$ if use_ao_map is defined
        let ao_map_intensity = u_material.ao_map_intensity;
        let ambient_occlusion = ( textureSample( t_ao_map, s_ao_map, varyings.texcoord{{ao_map_uv or ''}} ).r - 1.0 ) * ao_map_intensity + 1.0;
        
        $$ if USE_CLEARCOAT is defined
            clearcoat_specular_indirect *= ambient_occlusion;
        $$ endif

        // todo: Rename to RE_AmbientOcclusion or use a macro
        $$ if lighting == 'pbr'
            RE_AmbientOcclusion_Physical(ambient_occlusion, geometry, material, &reflected_light);
        $$ else
            reflected_light.indirect_diffuse *= ambient_occlusion;
        $$ endif
    $$ endif

    // Combine direct and indirect light
    // var physical_color = reflected_light.direct_diffuse + reflected_light.direct_specular + reflected_light.indirect_diffuse + reflected_light.indirect_specular;

    var total_diffuse = reflected_light.direct_diffuse + reflected_light.indirect_diffuse;
    var total_specular = reflected_light.direct_specular + reflected_light.indirect_specular;

    $$ if USE_TRANSMISSION is defined
        let model_matrix = u_wobject.world_transform;
        let view_matrix = u_stdinfo.cam_transform;
        let projection_matrix = u_stdinfo.projection_transform;

        let transmitted = getIBLVolumeRefraction(
            normal, view, material.roughness, material.diffuse_color, material.specular_color, material.specular_f90,
            varyings.world_pos, model_matrix, view_matrix, projection_matrix, material.dispersion, material.ior, material.thickness,
            material.attenuation_color, material.attenuation_distance );

        material.transmission_alpha = mix( material.transmission_alpha, transmitted.a, material.transmission );

        total_diffuse = mix( total_diffuse, transmitted.rgb, material.transmission );
    $$ endif

    var physical_color = total_diffuse + total_specular;

    // Add emissive color
    // Now for phong、pbr and toon lighting
    $$ if lighting
        var emissive_color = srgb2physical(u_material.emissive_color.rgb) * u_material.emissive_intensity;
        $$ if use_emissive_map is defined
        emissive_color *= srgb2physical(textureSample(t_emissive_map, s_emissive_map, varyings.texcoord{{emissive_map_uv or ''}}).rgb);
        $$ endif
        physical_color += emissive_color;
    $$ endif

    $$ if USE_CLEARCOAT is defined
        let dot_nv_cc = saturate(dot(clearcoat_normal, view));
        let fcc = F_Schlick( material.clearcoat_f0, material.clearcoat_f90, dot_nv_cc );
        physical_color = physical_color * (1.0 - material.clearcoat * fcc) + (clearcoat_specular_direct + clearcoat_specular_indirect) * material.clearcoat;
    $$ endif

    // Environment mapping
    $$ if use_env_map is defined
        let reflectivity = u_material.reflectivity;
        $$ if env_mapping_mode == "CUBE-REFLECTION"
            var reflectVec = reflect( -view, normal );
        $$ elif env_mapping_mode == "CUBE-REFRACTION"
            var reflectVec = refract( -view, normal, u_material.refraction_ratio );
        $$ endif
        var env_color_srgb = textureSample( t_env_map, s_env_map, vec3<f32>( -reflectVec.x, reflectVec.yz) );
        let env_color = srgb2physical(env_color_srgb.rgb); // TODO: maybe already in linear-space
        $$ if env_combine_mode == 'MULTIPLY'
            physical_color = mix(physical_color, physical_color * env_color.xyz, specular_strength * reflectivity);
        $$ elif env_combine_mode == 'MIX'
            physical_color = mix(physical_color, env_color.xyz, specular_strength * reflectivity);
        $$ elif env_combine_mode == 'ADD'
            physical_color = physical_color + env_color.xyz * specular_strength * reflectivity;
        $$ endif
    $$ endif

    $$ if wireframe
        $$ if indexer == 3
        let distance_from_edge = min(varyings.wireframe_coords.x, min(varyings.wireframe_coords.y, varyings.wireframe_coords.z));
        $$ else
        let distance_from_edge = min(varyings.wireframe_coords.x, min(varyings.wireframe_coords.y, min(varyings.wireframe_coords.z, varyings.wireframe_coords.a)));
        $$ endif
        if (distance_from_edge > 0.5 * u_material.wireframe) {
            discard;
        }
    $$ endif

<<<<<<< HEAD
    $$ if USE_TRANSMISSION is defined
        opacity = material.transmission_alpha;
=======
    $$ if OPAQUE is defined
        opacity = 1.0;
>>>>>>> 5b065e92
    $$ endif

    let out_color = vec4<f32>(physical_color, opacity);

    // Wrap up

    apply_clipping_planes(varyings.world_pos);
    var out = get_fragment_output(varyings.position, out_color);

    $$ if write_pick
    // The wobject-id must be 20 bits. In total it must not exceed 64 bits.
    out.pick = (
        pick_pack(varyings.pick_id, 20) +
        pick_pack(varyings.pick_idx, 26) +
        pick_pack(u32(varyings.pick_coords.x * 63.0), 6) +
        pick_pack(u32(varyings.pick_coords.y * 63.0), 6) +
        pick_pack(u32(varyings.pick_coords.z * 63.0), 6)
    );
    $$ endif

    return out;
}<|MERGE_RESOLUTION|>--- conflicted
+++ resolved
@@ -359,13 +359,10 @@
         let physical_albeido = albeido;
     $$ endif
     var opacity = color_value.a * u_material.opacity;
-<<<<<<< HEAD
-=======
 
     $$ if USE_ALPHA_TEST is defined
         if (opacity < u_material.alpha_test) { discard; }
     $$ endif
->>>>>>> 5b065e92
 
     // Get normal used to calculate lighting or reflection
     $$ if lighting or use_env_map is defined
@@ -577,14 +574,14 @@
         }
     $$ endif
 
-<<<<<<< HEAD
-    $$ if USE_TRANSMISSION is defined
-        opacity = material.transmission_alpha;
-=======
     $$ if OPAQUE is defined
         opacity = 1.0;
->>>>>>> 5b065e92
-    $$ endif
+    $$ endif
+
+    $$ if USE_TRANSMISSION is defined
+        opacity *= material.transmission_alpha;
+    $$ endif
+
 
     let out_color = vec4<f32>(physical_color, opacity);
 
