// Mesh shader


{# Includes #}
{$ include 'pygfx.std.wgsl' $}

$$ if use_colormap is defined
    {$ include 'pygfx.colormap.wgsl' $}
$$ endif

$$ if receive_shadow
    {$ include 'pygfx.light_shadow.wgsl' $}
$$ endif
$$ if lighting == 'phong'
    {$ include 'pygfx.light_phong.wgsl' $}
$$ elif lighting == 'pbr'
    {$ include 'pygfx.light_pbr.wgsl' $}
$$ elif lighting == 'toon'
    {$ include 'pygfx.light_toon.wgsl' $}
$$ endif

$$ if USE_IRIDESCENCE is defined
    {$ include 'pygfx.iridescence.wgsl' $}
$$ endif

struct VertexInput {
    @builtin(vertex_index) vertex_index : u32,
    $$ if instanced
    @builtin(instance_index) instance_index : u32,
    $$ endif
};

$$ if instanced
struct InstanceInfo {
    transform: mat4x4<f32>,
    id: u32,
};
@group(1) @binding(0)
var<storage,read> s_instance_infos: array<InstanceInfo>;
$$ endif

fn get_sign_of_det_of_4x4(m: mat4x4<f32>) -> f32 {
    // We know/assume that the matrix is a homogeneous matrix,
    // so that only the 3x3 region is relevant for the determinant,
    // which is faster to calculate than the det of the 4x4.
    let m3 = mat3x3<f32>(m[0].xyz, m[1].xyz, m[2].xyz);
    return sign(determinant(m3));
}

fn dist_pt_line(x1: f32, y1: f32, x2: f32, y2: f32, x3: f32, y3: f32) -> f32 {
    // Distance of pt (x3,y3) to line with coords(x1,y1) (x2,y2)
    return abs((x2 - x1) * (y1 - y3) - (x1 - x3) * (y2 - y1)) / sqrt((x2-x1)*(x2-x1) + (y2-y1)*(y2-y1));
}

$$ if use_morph_targets
fn get_morph( tex: texture_2d_array<f32>, vertex_index: u32, stride: u32, width: u32, morph_index: u32 , offset: u32) -> vec4<f32> {
    let texel_index = vertex_index * stride + offset;
    let y = texel_index / width;
    let x = texel_index - y * width;
    let morph_uv = vec2<u32>( x, y );
    return textureLoad( tex, morph_uv, morph_index, 0 );
}
struct MorphTargetInfluence {
    @size(16) influence: f32,
};
@group(1) @binding(1)
var<uniform> u_morph_target_influences: array<MorphTargetInfluence, {{morph_targets_count+1}}>;

$$ endif

@vertex
fn vs_main(in: VertexInput) -> Varyings {

    // Get world transform
    $$ if instanced
        let instance_info = s_instance_infos[in.instance_index];
        let world_transform = u_wobject.world_transform * instance_info.transform;
    $$ else
        let world_transform = u_wobject.world_transform;
    $$ endif

    // Select what face we're at
    let index = i32(in.vertex_index);
    let face_index = index / {{indexer}};
    var sub_index = index % {{indexer}};
    var face_sub_index = 0;

    // for quads assuming the vertices are oriented, the triangles are 0 1 2 and 0 2 3
    $$ if indexer == 6
        var quad_map = array<i32,6>(0, 1, 2, 0, 2, 3);
        //face_sub_index returns 0 or 1 in picking for quads. So the triangle of the quad can be identified.
        var face_map = array<i32,6>(0, 0, 0, 1, 1, 1);
        face_sub_index = face_map[sub_index];
        sub_index = quad_map[sub_index];
    $$ endif

    // If a transform has an uneven number of negative scales, the 3 vertices
    // that make up the face are such that the GPU will mix up front and back
    // faces, producing an incorrect is_front. We can detect this from the
    // sign of the determinant, and reorder the faces to fix it. Note that
    // the projection_transform is not included here, because it cannot be
    // set with the public API and we assume that it does not include a flip.
    let winding_world = get_sign_of_det_of_4x4(world_transform);
    let winding_cam = get_sign_of_det_of_4x4(u_stdinfo.cam_transform);
    let must_flip_sub_index = winding_world * winding_cam < 0.0;
    // If necessary, and the sub_index is even, e.g. 0 or 2, we flip it to the other.
    // Flipping 0 and 2, because they are present in both triangles of a quad.
    if (must_flip_sub_index && sub_index % 2 == 0) {
        sub_index = select(0, 2, sub_index == 0);
    }

    // Sample
    let vii = load_s_indices(face_index);
    let i0 = i32(vii[sub_index]);

    // Get raw vertex position and normal
    var raw_pos = load_s_positions(i0);
    var raw_normal = load_s_normals(i0);

    $$ if use_tangent is defined
        let raw_tangent = load_s_tangents(i0);
        let object_tangent = raw_tangent.xyz;
    $$ endif

    // morph targets
    $$ if use_morph_targets
        let base_influence = u_morph_target_influences[{{morph_targets_count}}];
        let stride = u32({{morph_targets_stride}});
        let width = u32({{morph_targets_texture_width}});

        raw_pos = raw_pos * base_influence.influence;
        if stride == 2 { // has normals
            raw_normal = raw_normal * base_influence.influence;
        }
        for (var i = 0; i < {{morph_targets_count}}; i = i + 1) {
            let position_morph = get_morph(t_morph_targets, u32(i0), stride, width, u32(i), u32(0));
            raw_pos += position_morph.xyz * u_morph_target_influences[i].influence;
            if stride == 2 { // has normals
                let normal_morph = get_morph(t_morph_targets, u32(i0), stride, width, u32(i), u32(1));
                raw_normal += normal_morph.xyz * u_morph_target_influences[i].influence;
            }

        }

    $$ endif

    // skinning
    $$ if use_skinning
        let skin_index = load_s_skin_indices(i0);
        let skin_weight = load_s_skin_weights(i0);
        let bind_matrix = u_wobject.bind_matrix;
        let bind_matrix_inv = u_wobject.bind_matrix_inv;

        let bone_mat_x = u_bone_matrices[skin_index.x].bone_matrices;
        let bone_mat_y = u_bone_matrices[skin_index.y].bone_matrices;
        let bone_mat_z = u_bone_matrices[skin_index.z].bone_matrices;
        let bone_mat_w = u_bone_matrices[skin_index.w].bone_matrices;

        // Calculate the skinned position and normal

        var skin_matrix = mat4x4<f32>();
        skin_matrix += skin_weight.x * bone_mat_x;
        skin_matrix += skin_weight.y * bone_mat_y;
        skin_matrix += skin_weight.z * bone_mat_z;
        skin_matrix += skin_weight.w * bone_mat_w;
        skin_matrix = bind_matrix_inv * skin_matrix * bind_matrix;

        raw_pos = (skin_matrix * vec4<f32>(raw_pos, 1.0)).xyz;
        raw_normal = (skin_matrix * vec4<f32>(raw_normal, 0.0)).xyz;

        $$ if use_tangent is defined
            object_tangent = (skin_matrix * vec4f(object_tangent, 0.0)).xyz;
        $$ endif 

    $$ endif


    // Get vertex position

    let world_pos = world_transform * vec4<f32>(raw_pos, 1.0);
    var ndc_pos = u_stdinfo.projection_transform * u_stdinfo.cam_transform * world_pos;

    // For the wireframe we also need the ndc_pos of the other vertices of this face
    $$ if wireframe
        $$ for i in ((1, 2, 3) if indexer == 3 else (1, 2, 3, 4))
            let raw_pos{{ i }} = load_s_positions(i32(vii[{{ i - 1 }}]));
            let world_pos{{ i }} = world_transform * vec4<f32>(raw_pos{{ i }}, 1.0);
            let ndc_pos{{ i }} = u_stdinfo.projection_transform * u_stdinfo.cam_transform * world_pos{{ i }};
        $$ endfor
        let depth_offset = -0.0001;  // to put the mesh slice atop a mesh
        ndc_pos.z = ndc_pos.z + depth_offset;
    $$ endif

    // Prepare output
    var varyings: Varyings;

    // Set position
    varyings.world_pos = vec3<f32>(world_pos.xyz / world_pos.w);
    varyings.position = vec4<f32>(ndc_pos.xyz, ndc_pos.w);

    // per-vertex or per-face coloring
    $$ if use_vertex_color
        $$ if color_mode == 'face'
            let color_index = face_index;
        $$ else
            let color_index = i0;
        $$ endif
        $$ if color_buffer_channels == 1
            let cvalue = load_s_colors(color_index);
            varyings.color = vec4<f32>(cvalue, cvalue, cvalue, 1.0);
        $$ elif color_buffer_channels == 2
            let cvalue = load_s_colors(color_index);
            varyings.color = vec4<f32>(cvalue.r, cvalue.r, cvalue.r, cvalue.g);
        $$ elif color_buffer_channels == 3
            varyings.color = vec4<f32>(load_s_colors(color_index), 1.0);
        $$ elif color_buffer_channels == 4
            varyings.color = vec4<f32>(load_s_colors(color_index));
        $$ endif
    $$ endif

    // How to index into tex-coords
    $$ if color_mode == 'face_map'
    let tex_coord_index = face_index;
    $$ else
    let tex_coord_index = i0;
    $$ endif


    // used_uv
    $$ for uv, ndim in used_uv.items()
    $$ if ndim == 1
    varyings.texcoord{{uv or ""}} = f32(load_s_texcoords{{uv or ""}}(tex_coord_index));
    $$ elif ndim == 2
    varyings.texcoord{{uv or ""}} = vec2<f32>(load_s_texcoords{{uv or ""}}(tex_coord_index));
    $$ elif ndim == 3
    varyings.texcoord{{uv or ""}} = vec3<f32>(load_s_texcoords{{uv or ""}}(tex_coord_index));
    $$ endif
    $$ endfor



    // Set the normal
    // Transform the normal to world space
    // Note that the world transform matrix cannot be directly applied to the normal

    $$ if instanced
        // this is in lieu of a per-instance normal-matrix
	    // shear transforms in the instance matrix are not supported
        let im = mat3x3f( instance_info.transform[0].xyz, instance_info.transform[1].xyz, instance_info.transform[2].xyz );
        raw_normal /= vec3f(dot(im[0], im[0]), dot(im[1], im[1]), dot(im[2], im[2]));
        raw_normal = im * raw_normal;

        $$ if use_tangent is defined
            object_tangent = im * object_tangent;
        $$ endif
    $$ endif

    let normal_matrix = transpose(u_wobject.world_transform_inv);
    let world_normal = normalize((normal_matrix * vec4<f32>(raw_normal, 0.0)).xyz);

    $$ if use_tangent is defined
        let v_tangent = normalize(( world_transform * vec4f(object_tangent, 0.0) ).xyz);
        let v_bitangent = normalize(cross(world_normal, v_tangent) * raw_tangent.w);
        varyings.v_tangent = vec3<f32>(v_tangent);
        varyings.v_bitangent = vec3<f32>(v_bitangent);
    $$ endif

    varyings.normal = vec3<f32>(world_normal);
    varyings.geometry_normal = vec3<f32>(raw_normal);
    varyings.winding_cam = f32(winding_cam);

    // Set wireframe barycentric-like coordinates
    $$ if wireframe
        $$ if indexer == 3
            $$ for i in (1, 2, 3)
                let p{{ i }} = (ndc_pos{{ i }}.xy / ndc_pos{{ i }}.w) * u_stdinfo.logical_size * 0.5;
            $$ endfor
            let dist1 = dist_pt_line(p2.x,p2.y,p3.x,p3.y,p1.x,p1.y);
            let dist2 = dist_pt_line(p1.x,p1.y,p3.x,p3.y,p2.x,p2.y);
            let dist3 = dist_pt_line(p1.x,p1.y,p2.x,p2.y,p3.x,p3.y);
            var arr_wireframe_coords = array<vec3<f32>, 3>(
                vec3<f32>(dist1, 0.0, 0.0), vec3<f32>(0.0, dist2, 0.0), vec3<f32>(0.0, 0.0, dist3)
            );
            varyings.wireframe_coords = vec3<f32>(arr_wireframe_coords[sub_index]);  // in logical pixels
        $$ elif indexer == 6
            $$ for i in (1, 2, 3, 4)
                let p{{ i }} = (ndc_pos{{ i }}.xy / ndc_pos{{ i }}.w) * u_stdinfo.logical_size * 0.5;
            $$ endfor
            //dist of vertex 1 to segment 23
            let dist1_23 = dist_pt_line(p2.x,p2.y,p3.x,p3.y,p1.x,p1.y);
            //dist of vertex 1 to segment 34
            let dist1_34 = dist_pt_line(p3.x,p3.y,p4.x,p4.y,p1.x,p1.y);

            //dist of vertex 2 to segment 34
            let dist2_34 = dist_pt_line(p3.x,p3.y,p4.x,p4.y,p2.x,p2.y);
            //dist of vertex 2 to segment 14
            let dist2_14 = dist_pt_line(p1.x,p1.y,p4.x,p4.y,p2.x,p2.y);

            //dist of vertex 3 to segment 12
            let dist3_12 = dist_pt_line(p1.x,p1.y,p2.x,p2.y,p3.x,p3.y);
            //dist of vertex 3 to segment 14
            let dist3_14 = dist_pt_line(p1.x,p1.y,p4.x,p4.y,p3.x,p3.y);

            //dist of vertex 4 to segment 12
            let dist4_12 = dist_pt_line(p2.x,p2.y,p1.x,p1.y,p4.x,p4.y);
            //dist of vertex 4 to segment 23
            let dist4_23 = dist_pt_line(p2.x,p2.y,p3.x,p3.y,p4.x,p4.y);

            //segments 12 23 34 41
            var arr_wireframe_coords = array<vec4<f32>, 4>(
                vec4<f32>( 0.0, dist1_23,dist1_34, 0.0),
                vec4<f32>(0.0, 0.0, dist2_34, dist2_14),
                vec4<f32>( dist3_12 ,0.0, 0.0, dist3_14),
                vec4<f32>( dist4_12,dist4_23, 0.0, 0.0)
                );
            varyings.wireframe_coords = vec4<f32>(arr_wireframe_coords[sub_index]);  // in logical pixels
        $$ endif
    $$ endif

    // Set varyings for picking. We store the face_index, and 3 weights
    // that indicate how close the fragment is to each vertex (barycentric
    // coordinates). This allows the selection of the nearest vertex or edge.
    $$ if instanced
        let pick_id = instance_info.id;
    $$ else
        let pick_id = u_wobject.id;
    $$ endif

    varyings.pick_id = u32(pick_id);
    $$ if indexer == 3
    varyings.pick_idx = u32(face_index);
    $$ else
    varyings.pick_idx = u32(face_index * 2 + face_sub_index);
    $$ endif

    var arr_pick_coords = array<vec3<f32>, 4>(vec3<f32>(1.0, 0.0, 0.0),
                                                vec3<f32>(0.0, 1.0, 0.0),
                                                vec3<f32>(0.0, 0.0, 1.0),
                                                vec3<f32>(0.0, 1.0, 0.0),  // the 2nd triangle in a quad
                                                );
    varyings.pick_coords = vec3<f32>(arr_pick_coords[sub_index]);

    return varyings;
}


struct ReflectedLight {
    direct_diffuse: vec3<f32>,
    direct_specular: vec3<f32>,
    indirect_diffuse: vec3<f32>,
    indirect_specular: vec3<f32>,
};

@fragment
fn fs_main(varyings: Varyings, @builtin(front_facing) is_front: bool) -> FragmentOutput {
    // clipping planes
    {$ include 'pygfx.clipping_planes.wgsl' $}

    // Get the surface normal from the geometry.
    // This is the unflipped normal, because thet NormalMaterial needs that.
    var surface_normal = normalize(vec3<f32>(varyings.normal));
    $$ if flat_shading
        let u = dpdx(varyings.world_pos);
        let v = dpdy(varyings.world_pos);
        surface_normal = normalize(cross(u, v));
        // Because this normal is derived from the world_pos, it has been corrected
        // for some of the winding, but not all. We apply the below steps to
        // bring it in the same state as the regular (non-flat) shading.
        surface_normal = select(-surface_normal, surface_normal, varyings.winding_cam < 0.0);
        surface_normal = select(-surface_normal, surface_normal, is_front);
    $$ endif


    {$ include 'pygfx.uv_fragment.wgsl' $}

    $$ if color_mode == 'normal'
        var diffuse_color = vec4<f32>((normalize(surface_normal) * 0.5 + 0.5), 1.0);
    $$ else
        // to support color modes
        var diffuse_color = u_material.color;
        diffuse_color = vec4f(srgb2physical(diffuse_color.rgb), diffuse_color.a);

        $$ if color_mode != 'uniform'
            $$ if use_map
                $$ if use_colormap is defined
                    // special case for 'generic' colormap
                    var diffuse_map = sample_colormap(varyings.texcoord);
                $$ else
                    var diffuse_map = textureSample(t_map, s_map, map_uv);
                $$ endif

                $$ if colorspace == 'srgb'
                    diffuse_map = vec4f(srgb2physical(diffuse_map.rgb), diffuse_map.a);
                $$ endif

                $$ if color_mode == 'vertex_map' or color_mode == 'face_map'
                    diffuse_color = diffuse_map;
                $$ else
                    // default mode
                    diffuse_color *= diffuse_map;
                $$ endif
            $$ endif

            $$ if use_vertex_color
                // The vertex color should already in physical space
                $$ if color_mode == 'vertex' or color_mode == 'face'
                    diffuse_color = varyings.color;
                $$ else
                    // default mode
                    diffuse_color *= varyings.color;
                $$ endif
            $$ endif

        // uniform
        $$ endif


    $$ endif
    // Apply opacity
    diffuse_color.a = diffuse_color.a * u_material.opacity;

    let physical_albeido = diffuse_color.rgb;

    // Get normal used to calculate lighting or reflection
    $$ if lighting or use_env_map is defined
        // Get view direction
        let view = select(
            normalize(u_stdinfo.cam_transform_inv[3].xyz - varyings.world_pos),
            ( u_stdinfo.cam_transform_inv * vec4<f32>(0.0, 0.0, 1.0, 0.0) ).xyz,
            is_orthographic()
        );
        // Get normal used to calculate lighting
        surface_normal = select(-surface_normal, surface_normal, is_front);
        var normal = surface_normal;
        let face_direction = f32(is_front) * 2.0 - 1.0;

        $$ if use_normal_map is defined or USE_ANISOTROPY is defined
            $$ if use_tangent is defined
                var tbn = mat3x3f(varyings.v_tangent, varyings.v_bitangent, surface_normal);
            $$ else
                var tbn = getTangentFrame(view, normal, normal_map_uv );
            $$ endif

            tbn.x = tbn.x * face_direction;
            tbn.y = tbn.y * face_direction;
        $$ endif

<<<<<<< HEAD
            let normal_map = textureSample( t_normal_map, s_normal_map, normal_map_uv ) * 2.0 - 1.0;
=======
        $$ if use_normal_map is defined
            let normal_map = textureSample( t_normal_map, s_normal_map, varyings.texcoord{{normal_map_uv or ''}} ) * 2.0 - 1.0;
>>>>>>> 95cc8490
            let map_n = vec3f(normal_map.xy * u_material.normal_scale, normal_map.z);
            normal = normalize(tbn * map_n);
        $$ endif

        $$ if USE_CLEARCOAT is defined
            var clearcoat_normal = surface_normal;
            $$ if use_clearcoat_normal_map is defined
                $$ if use_tangent is defined
                    var tbn_cc = mat3x3f(varyings.v_tangent, varyings.v_bitangent, surface_normal);
                $$ else
<<<<<<< HEAD
                    var tbn_cc = getTangentFrame(view, clearcoat_normal, clearcoat_normal_map_uv );
=======
                    var tbn_cc = getTangentFrame( view, clearcoat_normal, varyings.texcoord{{clearcoat_normal_map_uv or ''}} );
>>>>>>> 95cc8490
                $$ endif

                tbn_cc.x = tbn_cc.x * face_direction;
                tbn_cc.y = tbn_cc.y * face_direction;

<<<<<<< HEAD
                var clearcoat_normal_map = textureSample( t_clearcoat_normal_map, s_clearcoat_normal_map, clearcoat_normal_map_uv ) * 2.0 - 1.0;
=======
                var clearcoat_normal_map = textureSample( t_clearcoat_normal_map, s_clearcoat_normal_map, varyings.texcoord{{clearcoat_normal_map_uv or ''}} ) * 2.0 - 1.0;
>>>>>>> 95cc8490
                let clearcoat_map_n = vec3f(clearcoat_normal_map.xy * u_material.clearcoat_normal_scale, clearcoat_normal_map.z);
                clearcoat_normal = normalize(tbn_cc * clearcoat_map_n);
            $$ endif
        $$ endif
    $$ endif

    $$ if use_specular_map is defined
        let specular_map = textureSample( t_specular_map, s_specular_map, specular_map_uv );
        let specular_strength = specular_map.r;
    $$ else
        let specular_strength = 1.0;
    $$ endif

    // Init the reflected light. Defines diffuse and specular, both direct and indirect
    var reflected_light: ReflectedLight = ReflectedLight(vec3<f32>(0.0), vec3<f32>(0.0), vec3<f32>(0.0), vec3<f32>(0.0));

    // Lighting
    $$ if lighting
        var geometry: GeometricContext;
        geometry.position = varyings.world_pos;
        geometry.normal = normal;
        geometry.view_dir = view;

        $$ if USE_CLEARCOAT is defined
            geometry.clearcoat_normal = clearcoat_normal;
        $$ endif

        $$ if lighting == 'phong'
            {$ include 'pygfx.light_phong_fragment.wgsl' $}
        $$ elif lighting == 'pbr'
            {$ include 'pygfx.light_pbr_fragment.wgsl' $}
        $$ elif lighting == 'toon'
            {$ include 'pygfx.light_toon_fragment.wgsl' $}
        $$ endif

        // Do the math

        // Punctual light
        {$ include 'pygfx.light_punctual.wgsl' $}

        // Indirect Diffuse Light
        let ambient_color = u_ambient_light.color.rgb;  // the one exception that is already physical
        var irradiance = getAmbientLightIrradiance( ambient_color );
        // Light map (pre-baked lighting)
        $$ if use_light_map is defined
            let light_map_color = srgb2physical( textureSample( t_light_map, s_light_map, light_map_uv ).rgb );
            irradiance += light_map_color * u_material.light_map_intensity;
        $$ endif

        // Process irradiance
        RE_IndirectDiffuse( irradiance, geometry, material, &reflected_light );

        // Indirect Specular Light
        // IBL (srgb2physical and intensity is handled in the getter functions)
        $$ if USE_IBL is defined

            $$ if USE_ANISOTROPY is defined
                let ibl_radiance = getIBLAnisotropyRadiance( view, normal, material.roughness, material.anisotropy_b, material.anisotropy );
            $$ else
                let ibl_radiance = getIBLRadiance( view, normal, material.roughness);
            $$ endif

            var clearcoat_ibl_radiance = vec3<f32>(0.0);
            $$ if USE_CLEARCOAT is defined
                clearcoat_ibl_radiance += getIBLRadiance( view, clearcoat_normal, material.clearcoat_roughness );
            $$ endif

            let ibl_irradiance = getIBLIrradiance( geometry.normal );
            RE_IndirectSpecular(ibl_radiance, ibl_irradiance, clearcoat_ibl_radiance, geometry, material, &reflected_light);
        $$ endif

    $$ else
        // for basic material
        // Light map (pre-baked lighting)
        $$ if use_light_map is defined
            let light_map_color = srgb2physical( textureSample( t_light_map, s_light_map, light_map_uv ).rgb );
            reflected_light.indirect_diffuse += light_map_color * u_material.light_map_intensity * RECIPROCAL_PI;
        $$ else
            reflected_light.indirect_diffuse += vec3<f32>(1.0);
        $$ endif

        reflected_light.indirect_diffuse *= physical_albeido;
    $$ endif

    // Ambient occlusion
    $$ if use_ao_map is defined
        let ao_map_intensity = u_material.ao_map_intensity;
        let ambient_occlusion = ( textureSample( t_ao_map, s_ao_map, ao_map_uv ).r - 1.0 ) * ao_map_intensity + 1.0;

        reflected_light.indirect_diffuse *= ambient_occlusion;

        $$ if USE_CLEARCOAT is defined
            clearcoat_specular_indirect *= ambient_occlusion;
        $$ endif

        $$ if lighting == 'pbr' and USE_IBL is defined
            let dot_nv = saturate( dot( geometry.normal, geometry.view_dir ) );
            reflected_light.indirect_specular *= computeSpecularOcclusion( dot_nv, ambient_occlusion, material.roughness );
        $$ endif
    $$ endif

    // Combine direct and indirect light
    var physical_color = reflected_light.direct_diffuse + reflected_light.direct_specular + reflected_light.indirect_diffuse + reflected_light.indirect_specular;

    // Add emissive color
    // Now for phong、pbr and toon lighting
    $$ if lighting
        var emissive_color = srgb2physical(u_material.emissive_color.rgb) * u_material.emissive_intensity;
        $$ if use_emissive_map is defined
            emissive_color *= srgb2physical(textureSample(t_emissive_map, s_emissive_map, emissive_map_uv).rgb);
        $$ endif
        physical_color += emissive_color;
    $$ endif

    $$ if USE_CLEARCOAT is defined
        let dot_nv_cc = saturate(dot(clearcoat_normal, view));
        let fcc = F_Schlick( material.clearcoat_f0, material.clearcoat_f90, dot_nv_cc );
        physical_color = physical_color * (1.0 - material.clearcoat * fcc) + (clearcoat_specular_direct + clearcoat_specular_indirect) * material.clearcoat;
    $$ endif

    // Environment mapping
    $$ if use_env_map is defined
        let reflectivity = u_material.reflectivity;
        $$ if env_mapping_mode == "CUBE-REFLECTION"
            var reflectVec = reflect( -view, normal );
        $$ elif env_mapping_mode == "CUBE-REFRACTION"
            var reflectVec = refract( -view, normal, u_material.refraction_ratio );
        $$ endif
        var env_color_srgb = textureSample( t_env_map, s_env_map, vec3<f32>( -reflectVec.x, reflectVec.yz) );
        let env_color = srgb2physical(env_color_srgb.rgb); // TODO: maybe already in linear-space
        $$ if env_combine_mode == 'MULTIPLY'
            physical_color = mix(physical_color, physical_color * env_color.xyz, specular_strength * reflectivity);
        $$ elif env_combine_mode == 'MIX'
            physical_color = mix(physical_color, env_color.xyz, specular_strength * reflectivity);
        $$ elif env_combine_mode == 'ADD'
            physical_color = physical_color + env_color.xyz * specular_strength * reflectivity;
        $$ endif
    $$ endif

    $$ if wireframe
        $$ if indexer == 3
        let distance_from_edge = min(varyings.wireframe_coords.x, min(varyings.wireframe_coords.y, varyings.wireframe_coords.z));
        $$ else
        let distance_from_edge = min(varyings.wireframe_coords.x, min(varyings.wireframe_coords.y, min(varyings.wireframe_coords.z, varyings.wireframe_coords.a)));
        $$ endif
        if (distance_from_edge > 0.5 * u_material.wireframe) {
            discard;
        }
    $$ endif

    let out_color = vec4<f32>(physical_color, diffuse_color.a);

    var out = get_fragment_output(varyings.position, out_color);

    $$ if write_pick
    // The wobject-id must be 20 bits. In total it must not exceed 64 bits.
    out.pick = (
        pick_pack(varyings.pick_id, 20) +
        pick_pack(varyings.pick_idx, 26) +
        pick_pack(u32(varyings.pick_coords.x * 63.0), 6) +
        pick_pack(u32(varyings.pick_coords.y * 63.0), 6) +
        pick_pack(u32(varyings.pick_coords.z * 63.0), 6)
    );
    $$ endif

    return out;
}<|MERGE_RESOLUTION|>--- conflicted
+++ resolved
@@ -445,12 +445,8 @@
             tbn.y = tbn.y * face_direction;
         $$ endif
 
-<<<<<<< HEAD
-            let normal_map = textureSample( t_normal_map, s_normal_map, normal_map_uv ) * 2.0 - 1.0;
-=======
         $$ if use_normal_map is defined
             let normal_map = textureSample( t_normal_map, s_normal_map, varyings.texcoord{{normal_map_uv or ''}} ) * 2.0 - 1.0;
->>>>>>> 95cc8490
             let map_n = vec3f(normal_map.xy * u_material.normal_scale, normal_map.z);
             normal = normalize(tbn * map_n);
         $$ endif
@@ -461,21 +457,13 @@
                 $$ if use_tangent is defined
                     var tbn_cc = mat3x3f(varyings.v_tangent, varyings.v_bitangent, surface_normal);
                 $$ else
-<<<<<<< HEAD
-                    var tbn_cc = getTangentFrame(view, clearcoat_normal, clearcoat_normal_map_uv );
-=======
                     var tbn_cc = getTangentFrame( view, clearcoat_normal, varyings.texcoord{{clearcoat_normal_map_uv or ''}} );
->>>>>>> 95cc8490
                 $$ endif
 
                 tbn_cc.x = tbn_cc.x * face_direction;
                 tbn_cc.y = tbn_cc.y * face_direction;
 
-<<<<<<< HEAD
-                var clearcoat_normal_map = textureSample( t_clearcoat_normal_map, s_clearcoat_normal_map, clearcoat_normal_map_uv ) * 2.0 - 1.0;
-=======
                 var clearcoat_normal_map = textureSample( t_clearcoat_normal_map, s_clearcoat_normal_map, varyings.texcoord{{clearcoat_normal_map_uv or ''}} ) * 2.0 - 1.0;
->>>>>>> 95cc8490
                 let clearcoat_map_n = vec3f(clearcoat_normal_map.xy * u_material.clearcoat_normal_scale, clearcoat_normal_map.z);
                 clearcoat_normal = normalize(tbn_cc * clearcoat_map_n);
             $$ endif
