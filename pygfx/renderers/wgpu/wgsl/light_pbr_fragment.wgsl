--- conflicted
+++ resolved
@@ -81,7 +81,6 @@
 $$ endif
 
 
-<<<<<<< HEAD
 $$ if USE_TRANSMISSION is defined
     material.transmission = u_material.transmission;
     material.transmission_alpha = 1.0;
@@ -101,7 +100,8 @@
         material.thickness *= textureSample(t_thickness_map, s_thickness_map, varyings.texcoord{{thickness_map_uv or ''}}).g;
     $$ endif
 
-=======
+$$ endif
+
 $$ if USE_IRIDESCENCE is defined
     material.iridescence = u_material.iridescence;
     material.iridescence_ior = u_material.iridescence_ior;
@@ -129,5 +129,4 @@
         material.iridescence_fresnel = evalIridescence( 1.0, material.iridescence_ior, dot_nvi, material.iridescence_thickness, material.specular_color );
         material.iridescence_f0 = Schlick_to_F0( material.iridescence_fresnel, 1.0, dot_nvi );
     }
->>>>>>> e17ea980
 $$ endif