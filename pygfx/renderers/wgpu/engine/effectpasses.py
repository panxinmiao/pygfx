"""
.. currentmodule:: pygfx.renderers.wgpu

The ``EffectPass`` is the base class for implementing full screen post-processing effects.
This can be subclasses to create custom effects. A few builtin effects are also available.


.. autosummary::
    :toctree: _autosummary/renderers/wgpu/engine/effectpasses
    :template: ../_templates/custom_layout.rst

    EffectPass
    CopyPass
    PPAAPass
    FXAAPass
    DDAAPass
    NoisePass
    DepthPass
    FogPass

"""

import time

import wgpu

from ....utils import array_from_shadertype
from ....utils.color import Color
from ..shader.bindings import BindingDefinitions
from ..shader.templating import apply_templating
from .utils import GpuCache, hash_from_value
from .shared import get_shared
from .binding import Binding


# This cache enables sharing some gpu objects between code that uses
# full-quad shaders. The gain here won't be large in general, but can
# still be worthwhile in situations where many canvases are created,
# such as in Jupyter notebooks, or e.g. when generating screenshots.
# It should also reduce the required work during canvas resizing.
FULL_QUAD_CACHE = GpuCache("full_quad_objects")


FULL_QUAD_SHADER = """
    struct VertexInput {
        @builtin(vertex_index) index: u32,
    };
    struct Varyings {
        @location(0) texCoord: vec2<f32>,
        @builtin(position) position: vec4<f32>,
    };

    @vertex
    fn vs_main(in: VertexInput) -> Varyings {
        var positions = array<vec2<f32>,4>(
            vec2<f32>(0.0, 1.0), vec2<f32>(0.0, 0.0), vec2<f32>(1.0, 1.0), vec2<f32>(1.0, 0.0)
        );
        let pos = positions[in.index];
        var varyings: Varyings;
        varyings.texCoord = vec2<f32>(pos.x, 1.0 - pos.y);
        varyings.position = vec4<f32>(pos * 2.0 - 1.0, 0.0, 1.0);
        return varyings;
    }
"""


def create_full_quad_pipeline(targets, binding_layout, fragment_code):
    """Low-level support for a full-quad pipeline."""
    device = get_shared().device

    # Get bind group layout
    key1 = hash_from_value(binding_layout)
    bind_group_layout = FULL_QUAD_CACHE.get(key1)
    if bind_group_layout is None:
        bind_group_layout = device.create_bind_group_layout(entries=binding_layout)
        FULL_QUAD_CACHE.set(key1, bind_group_layout)

    # Get render pipeline
    key2 = hash_from_value([bind_group_layout, targets, fragment_code])
    render_pipeline = FULL_QUAD_CACHE.get(key2)
    if render_pipeline is None:
        wgsl = FULL_QUAD_SHADER + fragment_code
        shader_module = device.create_shader_module(code=wgsl)

        pipeline_layout = device.create_pipeline_layout(
            bind_group_layouts=[bind_group_layout]
        )

        render_pipeline = device.create_render_pipeline(
            layout=pipeline_layout,
            vertex={
                "module": shader_module,
                "entry_point": "vs_main",
                "buffers": [],
            },
            primitive={
                "topology": wgpu.PrimitiveTopology.triangle_strip,
                "strip_index_format": wgpu.IndexFormat.uint32,
            },
            depth_stencil=None,
            multisample=None,
            fragment={
                "module": shader_module,
                "entry_point": "fs_main",
                "targets": targets,
            },
        )

        # Bind shader module object to the lifetime of the pipeline object
        render_pipeline._gfx_module = shader_module

        FULL_QUAD_CACHE.set(key2, render_pipeline)

    return render_pipeline


# ----- Class hierachy


class FullQuadPass:
    """
    A base class for rendering a full quad, with support for uniforms.
    The only current subclass is the EffectPass. The design is such that it supports
    as many source and target textures as you want, so effects can e.g. have a texture
    as a property.
    """

    uniform_type = dict()

    wgsl = ""

    # todo: configurable for each render target
    load_op = wgpu.LoadOp.clear

    # todo: configurable for each render target
<<<<<<< HEAD
    blend_op = {
=======
    blend_state = {
>>>>>>> 63b1a427
        "alpha": {
            "operation": wgpu.BlendOperation.add,
            "src_factor": wgpu.BlendFactor.one,
            "dst_factor": wgpu.BlendFactor.zero,
        },
        "color": {
            "operation": wgpu.BlendOperation.add,
            "src_factor": wgpu.BlendFactor.one,
            "dst_factor": wgpu.BlendFactor.zero,
        },
    }

    def __init__(self):
        self._device = get_shared().device

        self._uniform_data = array_from_shadertype(self.uniform_type)
        self._wgpu_buffer = self._device.create_buffer(
            size=self._uniform_data.nbytes,
            usage=wgpu.BufferUsage.UNIFORM | wgpu.BufferUsage.COPY_DST,
        )
        bindings_definition = BindingDefinitions()
        bindings_definition.define_binding(
            0, 0, Binding("u_effect", "buffer/uniform", self._uniform_data.dtype)
        )
        self._uniform_binding_definition = bindings_definition.get_code()
        self._uniform_binding_entry = {
            "binding": 0,
            "resource": {
                "buffer": self._wgpu_buffer,
                "offset": 0,
                "size": self._wgpu_buffer.size,
            },
        }

        self._wgpu_sampler = self._device.create_sampler(
            min_filter="linear", mag_filter="linear"
        )
        self._sampler_binding_definition = """
            @group(0) @binding(1)
            var texSampler: sampler;
        """
        self._sampler_binding_entry = {"binding": 1, "resource": self._wgpu_sampler}

        self._render_pipeline = None
        self._render_pipeline_hash = None
        self._template_vars = {}
        self._template_vars_changed = True

    def _set_template_var(self, **kwargs):
        for name, value in kwargs.items():
            if value != self._template_vars.get(name, "stubvaluethatsnotit"):
                self._template_vars_changed = True  # causes a shader recompile
        self._template_vars.update(kwargs)

    def render(
        self,
        command_encoder,
        **texture_views,
    ):
        """Render the source into the destination, applying the postprocessing effect."""

        source_textures = {}
        target_textures = []

        for name, tex in texture_views.items():
            if not isinstance(tex, wgpu.GPUTextureView):
                raise TypeError(f"FullQuadPass expected a texture view, not {tex!r}")
            if name.startswith("target"):
                target_textures.append(tex)
            else:
                source_textures[name] = tex
        if not target_textures:
            raise RuntimeError(
                "FullQuadPass needs at least one target texture (prefixed with 'target')."
            )

        # Make sure we have the render_pipeline
        render_pipeline_hash = (
            tuple(source_textures.keys()),
            tuple(tex.texture.format for tex in target_textures),
        )
        if (
            self._template_vars_changed
            or render_pipeline_hash != self._render_pipeline_hash
        ):
            self._template_vars_changed = False
            self._render_pipeline_hash = render_pipeline_hash
            self._render_pipeline = self._create_pipeline(*render_pipeline_hash)

        # Update uniforms
        self._device.queue.write_buffer(
            self._wgpu_buffer, 0, self._uniform_data, 0, self._uniform_data.nbytes
        )

        # Ready to go!
        return self._render(command_encoder, source_textures.values(), target_textures)

    def _render(self, command_encoder, source_textures, target_textures):
        # Create bind group. This is very light and can be done every time.
        # Chances are we get new views on every call anyway.
        bind_group_entries = [self._uniform_binding_entry, self._sampler_binding_entry]
        for i, tex in enumerate(source_textures, 2):
            bind_group_entries.append({"binding": i, "resource": tex})
        bind_group = self._device.create_bind_group(
            layout=self._render_pipeline.get_bind_group_layout(0),
            entries=bind_group_entries,
        )

        # Create attachments
        color_attachments = []
        for tex in target_textures:
            color_attachments.append(
                {
                    "view": tex,
                    "resolve_target": None,
                    "clear_value": (0, 0, 0, 0),
                    "load_op": self.load_op,
                    "store_op": wgpu.StoreOp.store,
                }
            )

        render_pass = command_encoder.begin_render_pass(
            color_attachments=color_attachments,
            depth_stencil_attachment=None,
        )
        render_pass.set_pipeline(self._render_pipeline)
        render_pass.set_bind_group(0, bind_group)
        render_pass.draw(4, 1)
        render_pass.end()

    def _create_pipeline(self, source_names, target_formats):
        binding_layout = []
        definitions_code = ""

        # Uniform buffer
        binding_layout.append(
            {
                "binding": 0,
                "visibility": wgpu.ShaderStage.FRAGMENT,
                "buffer": {"type": wgpu.BufferBindingType.uniform},
            }
        )
        definitions_code += self._uniform_binding_definition

        # Sampler
        binding_layout.append(
            {
                "binding": 1,
                "visibility": wgpu.ShaderStage.FRAGMENT,
                "sampler": {"type": wgpu.SamplerBindingType.filtering},
            }
        )
        definitions_code += self._sampler_binding_definition

        # Source textures
        for i, name in enumerate(source_names, 2):
            sample_type = wgpu.TextureSampleType.float
            wgsl_type = "texture_2d<f32>"
            if "depth" in name.lower():
                sample_type = wgpu.TextureSampleType.depth
                wgsl_type = "texture_depth_2d"
            binding_layout.append(
                {
                    "binding": i,
                    "visibility": wgpu.ShaderStage.FRAGMENT,
                    "texture": {
                        "sample_type": sample_type,
                        "view_dimension": wgpu.TextureViewDimension.d2,
                        "multisampled": False,
                    },
                }
            )
            definitions_code += f"""
                @group(0) @binding({i})
                var {name}: {wgsl_type};
            """

        # Render targets
        targets = []
        for format in target_formats:
            targets.append(
                {
                    "format": format,
<<<<<<< HEAD
                    "blend": self.blend_op,
=======
                    "blend": self.blend_state,
>>>>>>> 63b1a427
                }
            )

        wgsl = definitions_code
        wgsl += apply_templating(self.wgsl, **self._template_vars)
        return create_full_quad_pipeline(targets, binding_layout, wgsl)


class EffectPass(FullQuadPass):
    """
    Base class to do post-processing effect passes, converting one image into another.
    """

    # TODO: use templating and keep a dict with template variables. That we we can e.g. scale the support of a Gaussian blur effect properly.

    USES_DEPTH = False
    """Overloadable class attribute to state whether bindings to the depth buffer are needed.
    """

    uniform_type = dict(
        time="f4",
    )
    """Overloadable class attribute that defines the structure of the uniform struct.

    In a subclass you should use something like this::

        uniform_type = dict(
            EffectPass.uniform_type,
            color="4xf4",
            strength="f4",
        )
    """

    wgsl = "EffectPass_needs_to_be_subclassed(and_its_wgsl_attr_overloaded);"
    """Overloadable class attribute that contains the WGSL shading code for the fragment shader.

    Use the following template::

        @fragment
        fn fs_main(varyings: Varyings) -> @location(0) vec4<f32> {

            // Available variables:
            // colorTex - the texture containing the rendered image, or the previous effect pass.
            // depthTex - the texture containing the renderd depth values.
            // texSampler - a sampler to use for the above.
            // varyings.position - the position in physical pixels (a vec4f).
            // varyings.texCoord - the coordinate in the textures (a vec2f).
            // u_effect.time - the current time in seconds, changes each frame.
            // u_effect.xx - whatever uniforms you added.

            // Calculate the pixel index, e.g. if you want to use textureLoad().
            let texIndex = vec2i(varyings.position.xy);

            // To simply copy the image:
            return textureSample(colorTex, texSampler, varyings.texCoord);
        }
    """

    def __repr__(self):
        return f"<{self.__class__.__name__} at {hex(id(self))}>"

    def __init__(self):
        super().__init__()
<<<<<<< HEAD
        self._enable = True

    @property
    def enable(self):
        """Whether the effect pass is enabled."""
        return self._enable

    @enable.setter
    def enable(self, value):
        self._enable = bool(value)
=======
        self._enabled = True

    @property
    def enabled(self):
        """Whether the effect pass is enabled."""
        return self._enabled

    @enabled.setter
    def enabled(self, value):
        self._enabled = bool(value)
>>>>>>> 63b1a427

    def render(
        self,
        command_encoder,
        color_tex,
        depth_tex,
        target_tex,
    ):
        """Render the pass using the provided textures.

        If ``USES_DEPTH`` is False, the ``depth_tex`` is ignored (and may be set to None).
        """
        # Set uniforms
        self._uniform_data["time"] = time.perf_counter()

        # Compose kwargs containing the textures. Target textures are prefixed with 'target'
        kwargs = dict(colorTex=color_tex, targetTex=target_tex)
        if self.USES_DEPTH:
            kwargs["depthTex"] = depth_tex

        super().render(command_encoder, **kwargs)


class CopyPass(EffectPass):
    """
    Simple pass that does nothing but copy the texture over, using linear interpolation if the texture size does not match.
    Mostly included for testing.
    """

    wgsl = """
        @fragment
        fn fs_main(varyings: Varyings) -> @location(0) vec4<f32> {
            return textureSample(colorTex, texSampler, varyings.texCoord);
        }
        """


class OutputPass(EffectPass):
    """
    Render from one texture into another, taking size difference into account. Applying gamma on the way.
    """

    # Note: This class is not public, but used internally by the renderer to copy the final result to the target texture. So technically not so much an 'effect'.

    uniform_type = dict(
        EffectPass.uniform_type,
        gamma="f4",
    )

    wgsl = "{$ include 'pygfx.ssaa.wgsl' $}"

    def __init__(self, *, gamma=1.0, filter="mitchell"):
        super().__init__()
        self.gamma = gamma
        self.filter = filter
        self._set_template_var(
            extraKernelSupport=None,  # for testing
            optCorners=True,  # optimization: drop corners in kernels larger than 6x6
            optScale2=True,  # optimization: use 12-tap filters for cubic kernels when scaleFactor == 2
            gamma="u_effect.gamma",  # let gamma use the uniform buffer
        )

    def render(
        self,
        command_encoder,
        color_tex,
        depth_tex,
        target_tex,
    ):
        """Render the (internal) result of the renderer to a texture view."""

        # Get factor from source to destination. A value < 1 means the source is smaller; we're upsampling.
        factor_x = color_tex.size[0] / target_tex.size[0]
        factor_y = color_tex.size[1] / target_tex.size[1]
        factor = (factor_x + factor_y) / 2

        self._set_template_var(scaleFactor=float(factor))

        return super().render(command_encoder, color_tex, depth_tex, target_tex)

    @property
    def gamma(self):
        """The gamma correction to apply."""
        return float(self._uniform_data["gamma"])

    @gamma.setter
    def gamma(self, gamma):
        self._uniform_data["gamma"] = float(gamma)

    @property
    def filter(self):
        """The type of filter to use."""
        return self._template_vars["filter"]

    @filter.setter
    def filter(self, filter):
        filter = filter.lower()
        filters = {
            "nearest",
            "box",
            "linear",
            "tent",
            "disk",
            "mitchell",
            "bspline",
            "catmull",
        }
        if filter not in filters:
            raise ValueError(
                f"Unknown OutputPass filter {filter!r}, must be one of {set(filters)}"
            )
        self._set_template_var(filter=filter)


# ----- Builtin effects

# Creating effects is fun! Some ideas:
#
# BloomPass, FilmPass, GlitchPass, GodRayPass, OutlinePass, AmbientOcclusionPass, FogPass, ...
# GaussXPass, GaussYPass, GaussDxPass, GaussDyPass, SobelPass, LaplacianPass, SharpeningPass, ...
# Color grading, color conversions, depth of field, patterns, pixelize, tone mapping, texture overlay, ...
#
# See https://github.com/pmndrs/postprocessing and ThreeJS code for implementations.


class PPAAPass(EffectPass):
    """Base class for post-processing anti-aliasing to help the renderer detect these."""


class FXAAPass(PPAAPass):
    """An effect pass implementing Fast approximate anti-aliasing.

    FXAA is a well known method for post-processing antialiasing.
    This is version 3.11.
    """

    wgsl = "{$ include 'pygfx.fxaa3.wgsl' $}"


class DDAAPass(PPAAPass):
    """An effect pass implementing Directional Diffusion anti-aliasing.

    DDAA produces better results than FXAA for near-diagonal lines, at the same performance.
    It estimates the direction of the edge, and then diffuses (i.e. smoothes) in that direction.
    For near-horizontal and near-vertical a technique similar to FXAA is used.
    """

    wgsl = "{$ include 'pygfx.ddaa2.wgsl' $}"

    def __init__(self, *, max_edge_iters=5):
        super().__init__()
        self.max_edge_iters = max_edge_iters

    @property
    def max_edge_iters(self):
        """The maximum number of iters (of 3 samples) to search along an edge.

        Default 5 (i.e. search 15 pixels along an edge). Set higger for prettier
        edges, or lower for more performance.
        """
        return len(self._template_vars["EDGE_STEP_LIST"])

    @max_edge_iters.setter
    def max_edge_iters(self, max_edge_iters):
        # The default EDGE_STEP_LIST is [3, 3, 3, 3, 3]
        edge_step_list = [3] * int(max_edge_iters)
        self._set_template_var(EDGE_STEP_LIST=edge_step_list)


class NoisePass(EffectPass):
    """An effect pass that adds noise."""

    uniform_type = dict(
        EffectPass.uniform_type,
        noise="f4",
    )

    wgsl = """
        {$ include 'pygfx.noise.wgsl' $}

        @fragment
        fn fs_main(varyings: Varyings) -> @location(0) vec4<f32> {
            let texCoord = varyings.texCoord;
            let texIndex = vec2i(varyings.position.xy);
            let noise = random(texCoord.x * texCoord.y * u_effect.time);
            let color = textureLoad(colorTex, texIndex, 0);
            return color + noise * u_effect.noise;
        }
    """

    def __init__(self, noise=0.1):
        super().__init__()
        self.noise = noise

    @property
    def noise(self):
        """The strength of the noise."""
        return float(self._uniform_data["noise"])

    @noise.setter
    def noise(self, noise):
        self._uniform_data["noise"] = float(noise)


class DepthPass(EffectPass):
    """An effect that simply renders the depth. Mostly for debugging purposes."""

    USES_DEPTH = True

    wgsl = """
        @fragment
        fn fs_main(varyings: Varyings) -> @location(0) vec4<f32> {
            let texIndex = vec2i(varyings.position.xy);
            let depth = textureLoad(depthTex, texIndex, 0);
            return vec4f(depth, depth, depth, 1.0);
        }
    """


class FogPass(EffectPass):
    """An effect pass that adds fog to the full image, using the depth buffer."""

    USES_DEPTH = True

    uniform_type = dict(
        EffectPass.uniform_type,
        color="4xf4",
        power="f4",
    )

    wgsl = """
        @fragment
        fn fs_main(varyings: Varyings) -> @location(0) vec4<f32> {
            let texIndex = vec2i(varyings.position.xy);
            let raw_depth = textureLoad(depthTex, texIndex, 0);
            let depth = pow(raw_depth, u_effect.power);

            let color = textureLoad(colorTex, texIndex, 0);
            let depth_color = u_effect.color;

            return mix(color, depth_color, depth);
        }
    """

    def __init__(self, color="#fff", power=1.0):
        super().__init__()
        self.color = color
        self.power = power

    @property
    def color(self):
        """The color of the fog."""
        return Color(self._uniform_data["color"])

    @color.setter
    def color(self, color):
        color = Color(color)
        self._uniform_data["color"] = color

    @property
    def power(self):
        """The power to apply to the depth value. Using a value < 1 brings the range more towards the camera."""
        return float(self._uniform_data["power"])

    @power.setter
    def power(self, power):
        self._uniform_data["power"] = float(power)<|MERGE_RESOLUTION|>--- conflicted
+++ resolved
@@ -133,11 +133,7 @@
     load_op = wgpu.LoadOp.clear
 
     # todo: configurable for each render target
-<<<<<<< HEAD
-    blend_op = {
-=======
     blend_state = {
->>>>>>> 63b1a427
         "alpha": {
             "operation": wgpu.BlendOperation.add,
             "src_factor": wgpu.BlendFactor.one,
@@ -321,11 +317,7 @@
             targets.append(
                 {
                     "format": format,
-<<<<<<< HEAD
-                    "blend": self.blend_op,
-=======
                     "blend": self.blend_state,
->>>>>>> 63b1a427
                 }
             )
 
@@ -389,18 +381,6 @@
 
     def __init__(self):
         super().__init__()
-<<<<<<< HEAD
-        self._enable = True
-
-    @property
-    def enable(self):
-        """Whether the effect pass is enabled."""
-        return self._enable
-
-    @enable.setter
-    def enable(self, value):
-        self._enable = bool(value)
-=======
         self._enabled = True
 
     @property
@@ -411,7 +391,6 @@
     @enabled.setter
     def enabled(self, value):
         self._enabled = bool(value)
->>>>>>> 63b1a427
 
     def render(
         self,
