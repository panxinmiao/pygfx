"""
The main renderer class. This class wraps a canvas or texture and it
manages the rendering process.
"""

import os
import time
import logging
from typing import Literal

import numpy as np
import wgpu
import pylinalg as la
from rendercanvas import BaseRenderCanvas
from wgpu.gui import WgpuCanvasBase

from ....objects._base import id_provider
from ....objects import (
    KeyboardEvent,
    RootEventHandler,
    PointerEvent,
    WheelEvent,
    WindowEvent,
    WorldObject,
)
from ....objects._lights import (
    Light,
    PointLight,
    DirectionalLight,
    SpotLight,
    AmbientLight,
)
from ....cameras import Camera
from ....resources import Texture
from ....resources._base import resource_update_registry
from ....utils import Color
from ....utils.enums import PixelFilter

from ... import Renderer
from .blender import Blender
from .effectpasses import EffectPass, OutputPass, PPAAPass, FXAAPass, DDAAPass
from .pipeline import get_pipeline_container_group
from .update import update_resource, ensure_wgpu_object
from .shared import get_shared
from .renderstate import get_renderstate
from .shadowutil import render_shadow_maps
from .mipmapsutil import generate_texture_mipmaps
from .utils import GfxTextureView


logger = logging.getLogger("pygfx")

AnyBaseCanvas = BaseRenderCanvas, WgpuCanvasBase


class RenderableItem:
    """To temporary wrap each renderable item for each draw."""

    __slots__ = ["container_group", "wobject", "z"]

    def __init__(self, wobject, z=0):
        self.wobject = wobject
        self.z = z
        self.container_group = None


class FlatScene:
    def __init__(self, scene, view_matrix=None, object_count=0):
        self._view_matrix = view_matrix

        self.lights = {
            "point_lights": [],
            "directional_lights": [],
            "spot_lights": [],
            "ambient_color": [0, 0, 0],
        }

        # Classify renderable objects
        # This is essentially represents different render passes
        self.shadow_objects = []
<<<<<<< HEAD

        self.opaque_objects = []
        self.transparent_objects = []
        self.transparent_double_pass_objects = []
        # self.transmissive_objects = []
        self.weighted_objects = []

        self.has_transmissive_objects = False

        # todo:
        # self.ui_objects = []  # UI objects, which are rendered in a separate UI pass

=======
        self.object_count = object_count
>>>>>>> e5d918c0
        self.add_scene(scene)

    def add_scene(self, scene):
        """Add a scene to the total flat scene. Is usually called just once."""
        for wobject in scene.iter(skip_invisible=True):
            # Assign renderer id's
            self.object_count += wobject._assign_renderer_id(self.object_count + 1)
            # Update things like transform and uniform buffers
            wobject._update_object()

            # Light objects
            if isinstance(wobject, Light):
                if isinstance(wobject, PointLight):
                    self.lights["point_lights"].append(wobject)
                elif isinstance(wobject, DirectionalLight):
                    self.lights["directional_lights"].append(wobject)
                elif isinstance(wobject, SpotLight):
                    self.lights["spot_lights"].append(wobject)
                elif isinstance(wobject, AmbientLight):
                    r, g, b = wobject.color.to_physical()
                    ambient_color = self.lights["ambient_color"]
                    ambient_color[0] += r * wobject.intensity
                    ambient_color[1] += g * wobject.intensity
                    ambient_color[2] += b * wobject.intensity

            # Shadowable objects
            if wobject.cast_shadow and wobject.geometry is not None:
                self.shadow_objects.append(wobject)

            # Renderable objects
            material = wobject._material
            if material is not None:
                blending_mode = material.blending["mode"]

                renderable_item = RenderableItem(wobject)

                if (
                    blending_mode == "weighted"
                ):  # special render pass for weighted objects
                    self.weighted_objects.append(renderable_item)
                elif material.transparent or getattr(material, "transmission", None):
                    self.transparent_objects.append(renderable_item)
                    has_transmission = getattr(material, "transmission", None)
                    if has_transmission:
                        self.has_transmissive_objects = True
                        if material.side == "both":
                            self.transparent_double_pass_objects.append(renderable_item)
                else:
                    self.opaque_objects.append(renderable_item)

    def sort(self):
        """Sort the world objects."""
        self._sort(self.opaque_objects, sort_sign=1)  # closest first
        self._sort(self.transparent_objects, sort_sign=-1)  # farthest first
        # self._sort(self.transmissive_objects, sort_sign=-1)  # farthest first

    def _sort(self, render_items: list, sort_sign=1):
        if not render_items:
            return

        if self._view_matrix is not None and sort_sign:
            # stack the positions of the objects for batch processing
            positions = np.array([item.wobject.world.position for item in render_items])
            dist_flags = (
                la.vec_transform(positions, self._view_matrix, projection=False)
                * sort_sign
            )

            for i, item in enumerate(render_items):
                item.z = -dist_flags[i][2]

            render_items.sort(key=lambda item: (item.wobject.render_order, item.z))
        else:
            # No view matrix, so we cannot sort by distance
            render_items.sort(key=lambda item: item.wobject.render_order)

    def collect_pipelines_container_groups(self, renderstate):
        """Select and resolve the pipeline, compiling shaders, building pipelines and composing binding as needed."""
        self._compute_pipeline_containers = compute_pipeline_containers = []
        self._bake_functions = bake_functions = []
        for objects in [
            self.opaque_objects,
            self.transparent_objects,
            # self.transmissive_objects,
            self.weighted_objects,
        ]:
            for item in objects:
                container_group = get_pipeline_container_group(
                    item.wobject, renderstate
                )
                compute_pipeline_containers.extend(container_group.compute_containers)
                item.container_group = container_group
                for func in container_group.bake_functions:
                    bake_functions.append((item.wobject, func))

    def call_bake_functions(self, camera, logical_size):
        """Call any collected bake functions."""
        # Enable pipelines to update data on the CPU. This usually includes
        # baking data into buffers. This is CPU intensive, but in practice
        # it is only used by a few materials.
        for wobject, func in self._bake_functions:
            func(wobject, camera, logical_size)

    def iter_compute_pipelines(self):
        """Generator that yields the collected compute pipelines."""
        for pipeline_container in self._compute_pipeline_containers:
            yield pipeline_container


class WgpuRenderer(RootEventHandler, Renderer):
    """Turns Scenes into rasterized images using wgpu.

    Parameters
    ----------
    target : WgpuCanvas or Texture
        The target to render to. It is also used to determine the size of the
        render buffer.
    pixel_ratio : float, optional
        The ratio between the number of internal pixels versus the logical pixels on the canvas.
    pixel_filter : str, PixelFilter, optional
        The type of interpolation / reconstruction filter to use. Default 'mitchell'.
    show_fps : bool
        Whether to display the frames per second. Beware that
        depending on the GUI toolkit, the canvas may impose a frame rate limit.
    sort_objects : bool
        If True, sort objects by depth before rendering. If False, the
        rendering order is mainly based on the objects ``render_order`` and position
        in the scene graph.
    enable_events : bool
        If True, forward wgpu events to pygfx's event system.
    gamma_correction : float
        The gamma correction to apply in the final render stage. Typically a
        number between 0.0 and 2.0. A value of 1.0 indicates no correction.
    ppaa : str, optional
        The post-processing anti-aliasing to apply: "default", "none", "fxaa", "ddaa".
        By default it resolves to "ddaa".
    """

    def __init__(
        self,
        target,
        *args,
        pixel_ratio=None,
        pixel_filter: PixelFilter = "mitchell",
        show_fps=False,
        sort_objects=True,
        enable_events=True,
        gamma_correction=1.0,
        ppaa="default",
        **kwargs,
    ):
        blend_mode = kwargs.pop("blend_mode", None)
        super().__init__(*args, **kwargs)

        # blend_mode is deprecated; raise error with somewhat helpful message
        if blend_mode:
            self.blend_mode = blend_mode

        # Check and normalize inputs
        # if isinstance(target, WgpuCanvasBase):
        #     raise RuntimeError("wgpu.gui.x.WgpuCanvas has been replaced with rendercanvas.x.RenderCanvas")
        if not isinstance(
            target, (Texture, GfxTextureView, WgpuCanvasBase, BaseRenderCanvas)
        ):
            raise TypeError(
                f"Render target must be a Canvas or Texture, not a {target.__class__.__name__}"
            )
        self._target = target
        self.pixel_ratio = pixel_ratio

        # Make sure we have a shared object (the first renderer creates the instance)
        self._shared = get_shared()
        self._device = self._shared.device

        # Count number of objects encountered
        self._object_count = 0

        # Init counter to auto-clear
        self._renders_since_last_flush = 0

        # Cache renderstate objects for n draws
        self._renderstates_per_flush = []

        # Get target format
        self.gamma_correction = gamma_correction
        self._gamma_correction_srgb = 1.0
        if isinstance(target, AnyBaseCanvas):
            self._canvas_context = self._target.get_context("wgpu")
            # Select output format. We currently don't have a way of knowing
            # what formats are available, so if not srgb, we gamma-correct in shader.
            target_format = self._canvas_context.get_preferred_format(
                self._shared.adapter
            )
            if not target_format.endswith("srgb"):
                self._gamma_correction_srgb = 1 / 2.2  # poor man's srgb
            # Also configure the canvas
            self._canvas_context.configure(
                device=self._device,
                format=target_format,
            )
        else:
            # Also enable the texture for render and display usage
            self._target._wgpu_usage |= wgpu.TextureUsage.RENDER_ATTACHMENT
            self._target._wgpu_usage |= wgpu.TextureUsage.TEXTURE_BINDING

        self._blender = Blender()
        self._effect_passes = ()
        self.ppaa = ppaa
        self._name_of_texture_with_effects = (
            None  # none, or the blender's name of the texture
        )

        self.sort_objects = sort_objects

        # Prepare object that performs the final render step into a texture
        self._output_pass = OutputPass()
        self.pixel_filter = pixel_filter

        # Initialize a small buffer to read pixel info into
        # Make it 256 bytes just in case (for bytes_per_row)
        self._pixel_info_buffer = self._device.create_buffer(
            size=16,
            usage=wgpu.BufferUsage.COPY_DST | wgpu.BufferUsage.MAP_READ,
        )

        # Init fps measurements
        self._show_fps = bool(show_fps)
        now = time.perf_counter()
        self._fps = {"start": now, "count": 0}

        if enable_events:
            self.enable_events()

    @property
    def device(self):
        """A reference to the global wgpu device."""
        return self._device

    @property
    def target(self):
        """The render target. Can be a canvas, texture or texture view."""
        return self._target

    @property
    def pixel_ratio(self):
        """The ratio between the number of internal pixels versus the logical pixels on the canvas.

        This can be used to configure the size of the render texture
        relative to the canvas' *logical* size. Can be set to None to
        set the default. By default the pixel_ratio is 2 on "regular"
        screens, and the same as the screen pixel ratio on HiDPI screens
        (usually also 2).

        If the used pixel ratio causes the render texture to be larger
        than the physical size of the canvas, SSAA (super sampling
        antialiasing) is applied, resulting in a smoother final image
        with less jagged edges. Alternatively, this value can be set
        to e.g. 0.5 to *lower* the resolution.
        """
        if self._pixel_ratio is not None:
            return self._pixel_ratio
        elif isinstance(self._target, AnyBaseCanvas):
            target_pixel_ratio = self._target.get_pixel_ratio()
            if target_pixel_ratio > 1.0:
                return target_pixel_ratio
        # Default
        return 2.0

    @pixel_ratio.setter
    def pixel_ratio(self, value):
        if not value:
            value = None
        if value is None:
            self._pixel_ratio = None
        elif isinstance(value, (int, float)):
            self._pixel_ratio = abs(float(value))
        else:
            raise TypeError(
                f"Rendered.pixel_ratio expected None or number, not {value}"
            )

    @property
    def pixel_filter(self) -> PixelFilter:
        """The type of interpolation / reconstruction filter to use when flushing the result.

        See :obj:`pygfx.utils.enums.PixelFilter`.

        The renderer renders everything to an internal texture, which,
        depending on the ``pixel_ratio``, may have a different physical size than
        the target (i.e. canvas). In the process of rendering the result
        to the target, a filter is applied, resulting in SSAA if the
        target size is smaller, and upsampling when the target size is larger.
        When the internal texture has the same size as the target, no filter is applied (equivalent to nearest).

        The filter defines how the interpolation is done (when the source and target are not of the same size).
        """
        return self._output_pass.filter

    @pixel_filter.setter
    def pixel_filter(self, value: PixelFilter):
        # For backwards compatibility, allow 0, 1, 0.0, 1.0, False, and True.
        if value == 0:
            value = "nearest"
        elif value == 1:
            value = "mitchell"
        if not isinstance(value, str):
            raise TypeError("Pixel filter must be a str.")
        value = value.lower()
        if value not in PixelFilter.__args__:
            raise ValueError(
                f"Pixel filter must be one of {PixelFilter}, not {value!r}"
            )
        self._output_pass.filter = value
        self._pixel_filter = value

    @property
    def ppaa(
        self,
    ) -> Literal["default", "none", "fxaa", "ddaa"]:
        """The post-processing anti-aliasing to apply.

        * "default": use the value specified by ``PYGFX_DEFAULT_PPAA``, defaulting to "ddaa".
        * "none": do not apply aliasing.
        * "fxaa": applies Fast Approxomate AA, a common method.
        * "ddaa": applies Directional Diffusion AA, a modern improved method.

        The ``PYGFX_DEFAULT_PPAA`` environment variable can e.g. be set to "none" for image tests,
        so that the image tests don't fail when we update the ddaa method.

        Note that SSAA can be achieved by using a pixel_ratio > 1. This can be well combined with PPAA,
        since the PPAA is applied before downsampling to the target texture.
        """
        ppaa = "none"
        for effect_pass in self._effect_passes:
            if isinstance(effect_pass, PPAAPass):
                ppaa = effect_pass.__class__.__name__.split("Pass")[0].lower()
        return ppaa

    @ppaa.setter
    def ppaa(self, ppaa: Literal["default", "none", "fxaa", "ddaa"]):
        if not isinstance(ppaa, str):
            raise TypeError(f"renderer.ppaa must be a string, not {ppaa!r}")

        # Collect list of effect passes that are not a ppaa
        effect_passes = []
        for effect_pass in self._effect_passes:
            if not isinstance(effect_pass, PPAAPass):
                effect_passes.append(effect_pass)

        # Handle default
        algorithm = ppaa.lower()
        if algorithm == "default":
            algorithm = os.getenv("PYGFX_DEFAULT_PPAA", "").lower()
            if not algorithm or algorithm == "default":
                algorithm = "ddaa"

        if algorithm == "none":
            pass  # don't add a pass
        elif algorithm == "ddaa":
            effect_passes.append(DDAAPass())
        elif algorithm == "fxaa":
            effect_passes.append(FXAAPass())
        else:
            raise ValueError(f"Invalid value for renderer.ppaa: {ppaa!r}")

        self.effect_passes = effect_passes

    @property
    def rect(self):
        """The rectangular viewport for the renderer area."""
        return (0, 0, *self.logical_size)

    @property
    def logical_size(self):
        """The size of the render target in logical pixels."""
        target = self._target
        if isinstance(target, AnyBaseCanvas):
            return target.get_logical_size()
        elif isinstance(target, Texture):
            return target.size[:2]  # assuming pixel-ratio 1
        else:
            raise TypeError(f"Unexpected render target {target.__class__.__name__}")

    @property
    def physical_size(self):
        """The physical size of the internal render texture."""
        pixel_ratio = self.pixel_ratio
        target_lsize = self.logical_size
        return tuple(max(1, int(pixel_ratio * x)) for x in target_lsize)

    @property
    def blend_mode(self):
        raise DeprecationWarning(
            "renderer.blend_mode is removed. Use material.blending instead."
        )

    @blend_mode.setter
    def blend_mode(self, value):
        raise DeprecationWarning(
            "renderer.blend_mode is removed. Use material.blending instead."
        )

    @property
    def sort_objects(self):
        """Whether to sort world objects by depth before rendering. Default False.

        By default, the render order is defined by:

          1. the object's ``render_order`` property;
          2. whether the object is opaque/transparent/weighted/unknown;
          3. the object's distance to the camera;
          4. the object's position in the scene graph (based on a depth-first search).

        If ``sort_objects`` is ``False``, step 3 (sorting using the camera transform) is omitted.
        """
        return self._sort_objects

    @sort_objects.setter
    def sort_objects(self, value):
        self._sort_objects = bool(value)

    @property
    def gamma_correction(self):
        """The gamma correction applied in the final composition step."""
        return self._gamma_correction

    @gamma_correction.setter
    def gamma_correction(self, value):
        self._gamma_correction = 1.0 if value is None else float(value)
        if isinstance(self._target, AnyBaseCanvas):
            self._target.request_draw()

    @property
    def effect_passes(self):
        """A tuple of ``EffectPass`` instances.

        Together they form a chain of post-processing passes to produce the final visual result.
        They are executed in order when the rendered image is flushed to the target (e.g. the screen).
        """
        return self._effect_passes

    @effect_passes.setter
    def effect_passes(self, effect_passes):
        effect_passes = tuple(effect_passes)
        for step in effect_passes:
            if not isinstance(step, EffectPass):
                raise TypeError(
                    f"A renderer effect-pass step must be an instance of EffectPass, not {step!r}"
                )
        self._effect_passes = effect_passes

    def clear(self, *, all=False, color=False, depth=False):
        """Clear one or more of the render targets.

        Users typically don't need to use this method. But sometimes it can be convenient to e.g.
        render a scene, and then clear the depth before rendering another scene.
        """
        if not (all or color or depth):
            raise ValueError(
                "renderer.clear() needs at least color or depth set to True."
            )
        if all:
            self._blender.clear()
        elif color:
            self._blender.texture_info["color"]["clear"] = True
        elif depth:
            self._blender.texture_info["depth"]["clear"] = True

    def render(
        self,
        scene: WorldObject,
        camera: Camera,
        *,
        rect=None,
        clear=None,
        flush=True,
        # deprecated:
        clear_color=None,
    ):
        """Render a scene with the specified camera as the viewpoint.

        Parameters:
            scene (WorldObject): The scene to render, a WorldObject that
                optionally has child objects.
            camera (Camera): The camera object to use, which defines the
                viewpoint and view transform.
            rect (tuple, optional): The rectangular region to draw into,
                expressed in logical pixels, a.k.a. the viewport.
            clear (bool, optional): Whether to clear the color and depth buffers
                before rendering. By default this is True on the first
                call to ``render()`` after a flush, and False otherwise.
            flush (bool, optional): Whether to flush the rendered result into
                the target (texture or canvas). Default True.
        """

        # A good time to reset this flag.
        self._name_of_texture_with_effects = None

        # Manage stored renderstate objects. Each renderstate object used will be stored at least a few draws.
        if self._renders_since_last_flush == 0:
            self._renderstates_per_flush.insert(0, [])
            self._renderstates_per_flush[16:] = []

        # Define whether to clear render targets
        if clear_color is not None:
            logger.warning(
                "renderer.render(.. clear_color) is deprecated in favor of 'clear'."
            )
        if clear is None:
            clear = self._renders_since_last_flush == 0
        if clear:
            self._blender.clear()

        self._renders_since_last_flush += 1

        # todo: also note that the fragment shader is (should be) optional
        #      (e.g. depth only passes like shadow mapping or z prepass)

        # Get size for the render textures
        logical_size = self.logical_size
        physical_size = self.physical_size
        if not all(i > 0 for i in logical_size):
            return
        pixel_ratio = physical_size[1] / logical_size[1]

        # Update the render targets
        self._blender.ensure_target_size(physical_size)

        # Get viewport in physical pixels
        if not rect:
            scene_lsize = logical_size
            scene_psize = physical_size
            physical_viewport = 0, 0, physical_size[0], physical_size[1], 0, 1
        elif len(rect) == 4:
            scene_lsize = rect[2], rect[3]
            physical_viewport = [int(i * pixel_ratio + 0.4999) for i in rect]
            physical_viewport = (*physical_viewport, 0, 1)
            scene_psize = physical_viewport[2], physical_viewport[3]
        else:
            raise ValueError(
                "The viewport rect must be None or 4 elements (x, y, w, h)."
            )

        # Apply the camera's native size (do this before we change scene_lsize based on view_offset)
        camera.set_view_size(*scene_lsize)

        # Camera view_offset overrides logical size
        ndc_offset = (1.0, 1.0, 0.0, 0.0)  # (ax ay bx by)  virtual_ndc = a * ndc + b
        if camera._view_offset is not None:
            scene_lsize = camera._view_offset["width"], camera._view_offset["height"]
            ndc_offset = camera._view_offset["ndc_offset"]

        # Allow objects to prepare just in time. When doing multiple
        # render calls, we don't want to spam. The clear flag is
        # a good indicator to detect the first render call.
        if clear:
            ev = WindowEvent(
                "before_render",
                target=None,
                root=self,
                width=logical_size[0],
                height=logical_size[1],
                pixel_ratio=self.pixel_ratio,
            )
            self.dispatch_event(ev)

        # Get a flat and sorted version of the scene.
        # This is also where wobject._update_object() is called
        view_matrix = None
        if self._sort_objects:
            view_matrix = camera.view_matrix  # == camera.world.inverse_matrix
        flat = FlatScene(scene, view_matrix, self._object_count)
        self._object_count = flat.object_count
        flat.sort()

        # Prepare the shared object
        self._shared.pre_render_hook()

        # Update stdinfo uniform buffer object that we'll use during this render call
        self._update_stdinfo_buffer(camera, scene_psize, scene_lsize, ndc_offset)

        # Get renderstate object
        renderstate = get_renderstate(flat.lights, self._blender)
        self._renderstates_per_flush[0].append(renderstate)
        self._shared.ensure_transmission_framebuffer_size(self.physical_size)

        # Make sure pipeline objects exist for all wobjects. This also collects the bake functons.
        flat.collect_pipelines_container_groups(renderstate)

        # Enable pipelines to update data on the CPU.
        flat.call_bake_functions(camera, logical_size)

        # Update *all* buffers and textures that have changed
        for resource in resource_update_registry.get_syncable_resources(flush=True):
            update_resource(resource)

        # Command buffers cannot be reused. If we want some sort of re-use we should
        # look into render bundles. See https://github.com/gfx-rs/wgpu-native/issues/154
        # If we do get this to work, we should trigger a new recording
        # when the wobject's children, visible, render_order, or render_pass changes.

        # Record the rendering of all world objects, or re-use previous recording
        command_buffers = []
        command_buffers += self._render_recording(
            renderstate,
            flat,
            physical_viewport,
        )

        # Collect commands and submit
        self._device.queue.submit(command_buffers)

        if flush:
            self.flush()

    def flush(self, target=None):
        """Render the result into the target. This method is called
        automatically unless you use ``.render(..., flush=False)``.
        """

        # Print FPS
        now = time.perf_counter()
        if self._show_fps:
            if self._fps["count"] == 0:
                print(f"Time to first draw: {now - self._fps['start']:0.2f}")
                self._fps["start"] = now
                self._fps["count"] = 1
            elif now > self._fps["start"] + 1:
                fps = self._fps["count"] / (now - self._fps["start"])
                print(f"FPS: {fps:0.1f}")
                self._fps["start"] = now
                self._fps["count"] = 1
            else:
                self._fps["count"] += 1

        need_mipmaps = False
        if target is None:
            target = self._target

        # Get the target texture view.
        if isinstance(target, AnyBaseCanvas):
            target_tex = self._canvas_context.get_current_texture().create_view()
        elif isinstance(target, Texture):
            need_mipmaps = target.generate_mipmaps
            target_tex = getattr(target, "_wgpu_default_view", None)
            if target_tex is None:
                target_tex = ensure_wgpu_object(GfxTextureView(target))
                target._wgpu_default_view = target_tex
        elif isinstance(target, GfxTextureView):
            need_mipmaps = target.texture.generate_mipmaps
            target_tex = ensure_wgpu_object(target)
        else:
            raise TypeError("Unexpected target type.")

        # Reset counter (so we can auto-clear the first next draw)
        self._renders_since_last_flush = 0

        # Start recording ...
        command_encoder = self._device.create_command_encoder()

        # Preparations
        src_name, dst_name = "color", "altcolor"
        src_usage = wgpu.TextureUsage.TEXTURE_BINDING
        dst_usage = wgpu.TextureUsage.RENDER_ATTACHMENT

        if self._name_of_texture_with_effects:
            # probably flushing a second time
            src_name = self._name_of_texture_with_effects
        else:
            # Apply any effect passes
            for step in self._effect_passes:
                color_tex = self._blender.get_texture_view(
                    src_name, src_usage, create_if_not_exist=True
                )
                dst_tex = self._blender.get_texture_view(
                    dst_name, dst_usage, create_if_not_exist=True
                )
                depth_tex = None
                if step.USES_DEPTH:
                    depth_tex = self._blender.get_texture_view(
                        "depth", src_usage, create_if_not_exist=False
                    )
                step.render(command_encoder, color_tex, depth_tex, dst_tex)
                # Pingpong
                src_name, dst_name = dst_name, src_name
            self._name_of_texture_with_effects = src_name

        # Apply copy-pass
        color_tex = self._blender.get_texture_view(src_name, src_usage)
        self._output_pass.gamma = self._gamma_correction * self._gamma_correction_srgb
        # self._output_pass.filter_strength = self._pixel_filter
        self._output_pass.render(command_encoder, color_tex, None, target_tex)

        self._device.queue.submit([command_encoder.finish()])

        if need_mipmaps:
            generate_texture_mipmaps(target)

    def _render_recording(
        self,
        renderstate,
        flat,
        physical_viewport,
    ):
        # You might think that this is slow for large number of world
        # object. But it is actually pretty good. It does iterate over
        # all world objects, and over stuff in each object. But that's
        # it, really.
        # todo: we may be able to speed this up with render bundles though

        command_encoder = self._device.create_command_encoder()

        # ----- compute pipelines

        compute_pass = command_encoder.begin_compute_pass()
        for compute_pipeline_container in flat.iter_compute_pipelines():
            compute_pipeline_container.dispatch(compute_pass)
        compute_pass.end()

        # ----- process shadow maps

        if flat.shadow_objects:
            lights = (
                flat.lights["point_lights"]
                + flat.lights["spot_lights"]
                + flat.lights["directional_lights"]
            )
            render_shadow_maps(lights, flat.shadow_objects, command_encoder)

        # ----- render in stages

        blender = self._blender
        rendered_something = False

        # Render opaque objects
        if flat.opaque_objects:
            self._render_objects(
                flat.opaque_objects,
                renderstate,
                physical_viewport,
                command_encoder,
            )
            rendered_something = True

        # Render transparent objects
        if flat.transparent_objects:
            if flat.has_transmissive_objects:
                # Copy the color texture to the transmission framebuffer
                command_encoder.copy_texture_to_texture(
                    {
                        "texture": self._blender._textures.get("color"),
                        "origin": (0, 0, 0),
                    },
                    {
                        "texture": ensure_wgpu_object(
                            self._shared.transmission_framebuffer
                        ),
                    },
                    copy_size=self.physical_size,
                )
                generate_texture_mipmaps(
                    self._shared.transmission_framebuffer, command_encoder
                )

            if flat.transparent_double_pass_objects:
                # Render back side
                for item in flat.transparent_double_pass_objects:
                    item.wobject.material.side = "back"
                    item.container_group.update(item.wobject, renderstate)

                self._render_objects(
                    flat.transparent_double_pass_objects,
                    renderstate,
                    physical_viewport,
                    command_encoder,
                )

                # Render front side
                for item in flat.transparent_double_pass_objects:
                    item.wobject.material.side = "front"
                    item.container_group.update(item.wobject, renderstate)

                self._render_objects(
                    flat.transparent_objects,
                    renderstate,
                    physical_viewport,
                    command_encoder,
                )

                # restore
                for item in flat.transparent_double_pass_objects:
                    item.wobject.material.side = "both"

            else:
                # Render all transparent objects in one pass
                self._render_objects(
                    flat.transparent_objects,
                    renderstate,
                    physical_viewport,
                    command_encoder,
                )

        # Lastly, render the weighted blending objects.

        # Note: Here, we handle all Weighted Blending objects together at last,
        # You might wonder whether rendering errors could occur if Weighted Blending objects are interleaved with regular alpha blending objects.
        # However, in practice, a single scene should adopt a consistent strategy for handling transparency—either order-dependent alpha blending
        # or some form of Order-Independent Transparency (OIT).
        # It is generally not recommended to mix both alpha blending and Weighted Blending in the same scene,
        # since Weighted Blending relies on all transparent objects participating in the same compositing process.
        # In fact, a better approach is to define Weighted Blending as a property of the scene or renderer, ensuring uniform behavior for all transparent objects.

        # Even if, for some reason, different transparency strategies are used in the same scene (which, again, you should absolutely avoid),
        # correct rendering is not guaranteed. This is because Weighted Blending objects do not take part in depth sorting,
        # which means it cannot guarantee rendering in the order you expect.

        if flat.weighted_objects:
            self._render_objects(
                flat.weighted_objects,
                renderstate,
                physical_viewport,
                command_encoder,
                pass_type="weighted",
            )
            rendered_something = True
            self._blender.perform_weighted_resolve_pass(command_encoder)

        # Make sure the render targets exist (even if no objects are rendered)
        if not rendered_something:
            blender.get_color_attachments("normal")
            blender.get_depth_attachment()

        return [command_encoder.finish()]

    def _render_objects(
        self,
        renderable_items,
        renderstate,
        physical_viewport,
        command_encoder,
        pass_type="normal",
    ):
        """Render the given wobjects using the renderstate and physical viewport."""
        blender = self._blender

        # Start a render pass
        render_pass = command_encoder.begin_render_pass(
            color_attachments=blender.get_color_attachments(pass_type),
            depth_stencil_attachment=blender.get_depth_attachment(),
            occlusion_query_set=None,
        )
        render_pass.set_viewport(*physical_viewport)

        # Draw each wobject
        for item in renderable_items:
            for container in item.container_group.render_containers:
                container.draw(render_pass, renderstate)

        # End the render pass
        render_pass.end()

    def _update_stdinfo_buffer(
        self, camera: Camera, physical_size, logical_size, ndc_offset
    ):
        # Update the stdinfo buffer's data
        # All matrices need to be transposed, because in WGSL they are column-major.
        # -> From the numpy p.o.v. the matrices are transposed, in wgsl they are
        #    upright again because the different interpretation of the memory.
        stdinfo_data = self._shared.uniform_buffer.data
        stdinfo_data["cam_transform"] = camera.world.inverse_matrix.T
        stdinfo_data["cam_transform_inv"] = camera.world.matrix.T
        stdinfo_data["projection_transform"] = camera.projection_matrix.T
        stdinfo_data["projection_transform_inv"] = camera.projection_matrix_inverse.T
        # stdinfo_data["ndc_to_world"].flat = la.mat_inverse(stdinfo_data["cam_transform"] @ stdinfo_data["projection_transform"])
        stdinfo_data["ndc_offset"] = ndc_offset
        stdinfo_data["physical_size"] = physical_size
        stdinfo_data["logical_size"] = logical_size
        # Upload to GPU
        self._shared.uniform_buffer.update_full()

    # Picking

    def get_pick_info(self, pos):
        """Get information about the given window location. The given
        pos is a 2D point in logical pixels (with the origin at the
        top-left). Returns a dict with fields:

        * "ndc": The position in normalized device coordinates, the 3d element
            being the depth (0..1). Can be translated to the position
            in world coordinates using the camera transforms.
        * "rgba": The value in the color buffer. All zero's when rendering
          directly to the screen (bypassing post-processing).
        * "world_object": the object at that location (provided that
          the object supports picking).
        * Additional pick info may be available, depending on the type of
          object and its material. See the world-object classes for details.
        """

        # Make pos 0..1, so we can scale it to the render texture
        logical_size = self.logical_size
        float_pos = pos[0] / logical_size[0], pos[1] / logical_size[1]

        # Prevent out of range and picking before first draw
        out_of_range = not (0 <= float_pos[0] <= 1 and 0 <= float_pos[1] <= 1)
        blender_zero_size = self._blender.size == (0, 0)
        if out_of_range or blender_zero_size:
            return {"rgba": Color(0, 0, 0, 0), "world_object": None}

        color_tex = self._blender.get_texture("color")
        pick_tex = self._blender.get_texture("pick")

        # Sample
        encoder = self._device.create_command_encoder()
        if color_tex:
            self._copy_pixel(encoder, color_tex, float_pos, 0)
        if pick_tex:
            self._copy_pixel(encoder, pick_tex, float_pos, 8)
        self._device.queue.submit([encoder.finish()])

        # Collect data from the buffer
        self._pixel_info_buffer.map_sync("read")
        try:
            data = self._pixel_info_buffer.read_mapped()
        finally:
            self._pixel_info_buffer.unmap()
        color = Color(x / 255 for x in tuple(data[0:4].cast("B")))
        pick_value = tuple(data[8:16].cast("Q"))[0]  # noqa: RUF015
        wobject_id = pick_value & 1048575  # 2**20-1
        wobject = id_provider.get_object_from_id(wobject_id)
        # Note: the position in world coordinates is not included because
        # it depends on the camera, but we don't "own" the camera.

        info = {
            "rgba": color,
            "world_object": wobject,
        }

        if wobject:
            pick_info = wobject._wgpu_get_pick_info(pick_value)
            info.update(pick_info)
        return info

    def _copy_pixel(self, encoder, render_texture, float_pos, buf_offset):
        # Map position to the texture index
        w, h, d = render_texture.size
        x = max(0, min(w - 1, int(float_pos[0] * w)))
        y = max(0, min(h - 1, int(float_pos[1] * h)))

        # Note: bytes_per_row must be a multiple of 256.
        encoder.copy_texture_to_buffer(
            {
                "texture": render_texture,
                "mip_level": 0,
                "origin": (x, y, 0),
            },
            {
                "buffer": self._pixel_info_buffer,
                "offset": buf_offset,
                "bytes_per_row": 256,  # render_texture.bytes_per_pixel,
                "rows_per_image": 1,
            },
            copy_size=(1, 1, 1),
        )

    def snapshot(self):
        """Create a snapshot of the currently rendered image."""

        # Prepare
        texture = self._blender.get_texture(
            self._name_of_texture_with_effects or "color"
        )
        size = texture.size
        if texture.format == "rgba16float":
            bytes_per_pixel = 8
            dtype = np.float16
        else:
            bytes_per_pixel = 4
            dtype = np.uint8

        # Note, with queue.read_texture the bytes_per_row limitation does not apply.
        data = self._device.queue.read_texture(
            {
                "texture": texture,
                "mip_level": 0,
                "origin": (0, 0, 0),
            },
            {
                "offset": 0,
                "bytes_per_row": bytes_per_pixel * size[0],
                "rows_per_image": size[1],
            },
            size,
        )

        return np.frombuffer(data, dtype).reshape(size[1], size[0], 4)

    def request_draw(self, draw_function=None):
        """Forwards a request_draw call to the target canvas. If the renderer's
        target is not a canvas (e.g. a texture) this function does
        nothing.
        """
        request_draw = getattr(self.target, "request_draw", None)
        if request_draw:
            request_draw(draw_function)

    def enable_events(self):
        """Add event handlers for a specific list of events that are generated
        by the canvas. The handler is the ``convert_event`` method in order to
        convert the Wgpu event dicts into Pygfx event objects."""

        # Check for ``add_event_handler`` attribute. Silently 'fail' as it is
        # perfectly fine to pass a texture as a target to the renderer
        if hasattr(self._target, "add_event_handler"):
            self._target.add_event_handler(self.convert_event, *EVENTS_TO_CONVERT)

    def disable_events(self):
        """Remove the event handlers from the canvas."""
        if hasattr(self._target, "remove_event_handler"):
            self._target.remove_event_handler(self.convert_event, *EVENTS_TO_CONVERT)

    def convert_event(self, event: dict):
        """Converts Wgpu event (dict following jupyter_rfb spec) to Pygfx Event object,
        adds picking info and then dispatches the event in the Pygfx event system.
        """
        event_type = event["event_type"]
        target = None
        if "x" in event and "y" in event:
            info = self.get_pick_info((event["x"], event["y"]))
            target = info["world_object"]
            event["pick_info"] = info

        ev = EVENT_TYPE_MAP[event_type](
            type=event_type, **event, target=target, root=self
        )
        self.dispatch_event(ev)


EVENT_TYPE_MAP = {
    "resize": WindowEvent,
    "close": WindowEvent,
    "pointer_down": PointerEvent,
    "pointer_up": PointerEvent,
    "pointer_move": PointerEvent,
    "double_click": PointerEvent,
    "wheel": WheelEvent,
    "key_down": KeyboardEvent,
    "key_up": KeyboardEvent,
}


EVENTS_TO_CONVERT = (
    "key_down",
    "key_up",
    "pointer_down",
    "pointer_move",
    "pointer_up",
    "wheel",
    "close",
    "resize",
)<|MERGE_RESOLUTION|>--- conflicted
+++ resolved
@@ -78,7 +78,6 @@
         # Classify renderable objects
         # This is essentially represents different render passes
         self.shadow_objects = []
-<<<<<<< HEAD
 
         self.opaque_objects = []
         self.transparent_objects = []
@@ -91,9 +90,7 @@
         # todo:
         # self.ui_objects = []  # UI objects, which are rendered in a separate UI pass
 
-=======
         self.object_count = object_count
->>>>>>> e5d918c0
         self.add_scene(scene)
 
     def add_scene(self, scene):
