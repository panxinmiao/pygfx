--- conflicted
+++ resolved
@@ -89,11 +89,6 @@
         self.scene = scene
         self.add_scene(scene)
 
-<<<<<<< HEAD
-    def _iter_scene(self, wobject, group_order=0):
-        if not wobject.visible:
-            return
-=======
     def _iter_scene(self, ob, group_order=0):
         if not ob.visible:
             return
@@ -104,21 +99,9 @@
         yield ob, group_order
         for child in ob._children:
             yield from self._iter_scene(child, group_order)
->>>>>>> 63b1a427
-
-        if isinstance(wobject, Group):
-            group_order = wobject.render_order
-
-        yield wobject, group_order
-
-        for child in wobject._children:
-            yield from self._iter_scene(child, group_order)
-
-<<<<<<< HEAD
+
     def add_scene(self, scene):
         """Add a scene to the total flat scene. Is usually called just once."""
-=======
->>>>>>> 63b1a427
         for wobject, group_order in self._iter_scene(scene):
             # Dereference the object in case its a weak proxy
             wobject = wobject._self()
@@ -150,7 +133,6 @@
             material = wobject._material
             if material is not None:
                 alpha_method = material.alpha_method
-<<<<<<< HEAD
                 render_queue = material.render_queue
                 sort_key = (render_queue, group_order, wobject.render_order)
 
@@ -175,34 +157,6 @@
                     ):
                         # we need rendering twice in a double pass for these objects
                         self.transparent_double_pass_objects.append(renderable_item)
-=======
-
-                # By default sort back-to-front, for correct blending.
-                dist_sort_sign = -1
-                # But for opaque queues, render front-to-back to avoid overdraw.
-                if 1500 < render_queue <= 2500:
-                    dist_sort_sign = 1
-
-                pass_type = alpha_method
-
-                # Get depth sorting flag. Note that use camera's view matrix, since the projection does not affect the depth order.
-                # It also means we can set projection=False optimalization.
-                # Also note that we look down -z.
-                if alpha_method == "weighted":
-                    dist_flag = 0
-                elif view_matrix is None:
-                    dist_flag = -1
-                else:
-                    relative_pos = la.vec_transform(
-                        wobject.world.position, view_matrix, projection=False
-                    )
-                    # Cam looks towards -z: negate to get distance
-                    distance_to_camera = float(-relative_pos[2])
-                    dist_flag = distance_to_camera * dist_sort_sign
-
-                sort_key = (render_queue, group_order, wobject.render_order, dist_flag)
-                wobject_wrappers.append(WobjectWrapper(wobject, sort_key, pass_type))
->>>>>>> 63b1a427
 
     def sort(self):
         """Sort the world objects."""
@@ -235,7 +189,6 @@
         """Select and resolve the pipeline, compiling shaders, building pipelines and composing binding as needed."""
         self._compute_pipeline_containers = compute_pipeline_containers = []
         self._bake_functions = bake_functions = []
-<<<<<<< HEAD
         for objects in [
             self.opaque_objects,
             self.transparent_objects,
@@ -249,16 +202,6 @@
                 item.container_group = container_group
                 for func in container_group.bake_functions:
                     bake_functions.append((item.wobject, func))
-=======
-        for wrapper in self._wobject_wrappers:
-            container_group = get_pipeline_container_group(
-                wrapper.wobject, self.scene, renderstate
-            )
-            compute_pipeline_containers.extend(container_group.compute_containers)
-            wrapper.render_containers = container_group.render_containers
-            for func in container_group.bake_functions:
-                bake_functions.append((wrapper.wobject, func))
->>>>>>> 63b1a427
 
     def call_bake_functions(self, camera, logical_size):
         """Call any collected bake functions."""
@@ -975,11 +918,7 @@
         else:
             # Apply any effect passes
             for step in self._effect_passes:
-<<<<<<< HEAD
-                if not step.enable:
-=======
                 if not step.enabled:
->>>>>>> 63b1a427
                     continue
                 color_tex = self._blender.get_texture_view(
                     src_name, src_usage, create_if_not_exist=True
