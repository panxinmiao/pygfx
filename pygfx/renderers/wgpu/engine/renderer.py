--- conflicted
+++ resolved
@@ -639,21 +639,12 @@
             scaled_scissor_rect = [int(i * pixel_ratio + 0.4999) for i in scissor_rect]
         else:
             scaled_scissor_rect = None
-<<<<<<< HEAD
 
         self._scissor_rect = scissor_rect
         self._gfx_scaled_scissor_rect = scaled_scissor_rect
 
         self._output_pass._set_scissor_rect(scissor_rect)
 
-=======
-
-        self._scissor_rect = scissor_rect
-        self._gfx_scaled_scissor_rect = scaled_scissor_rect
-
-        self._output_pass._set_scissor_rect(scissor_rect)
-
->>>>>>> 5b81f85e
         for effect_pass in self._effect_passes:
             effect_pass._set_scissor_rect(scaled_scissor_rect)
 
