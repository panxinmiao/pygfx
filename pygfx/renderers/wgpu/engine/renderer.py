"""
The main renderer class. This class wraps a canvas or texture and it
manages the rendering process.
"""

import os
import time
import logging
from typing import Literal

import numpy as np
import wgpu
import pylinalg as la
from rendercanvas import BaseRenderCanvas

from ....objects._base import id_provider
from ....objects import (
    KeyboardEvent,
    RootEventHandler,
    PointerEvent,
    WheelEvent,
    WindowEvent,
    WorldObject,
)
from ....objects._lights import (
    Light,
    PointLight,
    DirectionalLight,
    SpotLight,
    AmbientLight,
)
from ....cameras import Camera
from ....resources import Texture
from ....resources._base import resource_update_registry
from ....utils import Color, ColorManagement
from ....utils.enums import PixelFilter, ColorSpace

from ... import Renderer
from .blender import Blender
from .effectpasses import EffectPass, OutputPass, PPAAPass, FXAAPass, DDAAPass
from .pipeline import get_pipeline_container_group
from .update import update_resource, ensure_wgpu_object
from .shared import get_shared
from .renderstate import get_renderstate
from .shadowutil import render_shadow_maps
from .mipmapsutil import generate_texture_mipmaps
from .utils import GfxTextureView


logger = logging.getLogger("pygfx")


class WobjectWrapper:
    """To temporary wrap each wobject for each draw."""

    __slots__ = ["pass_type", "render_containers", "sort_key", "wobject"]

    def __init__(self, wobject, sort_key, pass_type):
        self.wobject = wobject
        self.sort_key = sort_key
        self.pass_type = pass_type
        self.render_containers = None


class FlatScene:
    def __init__(self, scene, view_matrix=None, object_count=0):
        self._view_matrix = view_matrix
        self._wobject_wrappers = []  # WobjectWrapper's
        self.lights = {
            "point_lights": [],
            "directional_lights": [],
            "spot_lights": [],
            "ambient_color": [0, 0, 0],
        }
        self.shadow_objects = []
        self.object_count = object_count
        self.add_scene(scene)

    def _iter_scene(self, ob, render_order=0):
        if not ob.visible:
            return
        render_order += ob.render_order
        yield ob, render_order
        for child in ob._children:
            yield from self._iter_scene(child, render_order)

    def add_scene(self, scene):
        """Add a scene to the total flat scene. Is usually called just once."""

        # Put some attributes as vars in this namespace for faster access
        view_matrix = self._view_matrix
        wobject_wrappers = self._wobject_wrappers

        for wobject, render_order in self._iter_scene(scene):
            # Dereference the object in case its a weak proxy
            wobject = wobject._self()
            # Assign renderer id's
            self.object_count += wobject._assign_renderer_id(self.object_count + 1)
            # Update things like transform and uniform buffers
            wobject._update_object()

            # Light objects
            if isinstance(wobject, Light):
                if isinstance(wobject, PointLight):
                    self.lights["point_lights"].append(wobject)
                elif isinstance(wobject, DirectionalLight):
                    self.lights["directional_lights"].append(wobject)
                elif isinstance(wobject, SpotLight):
                    self.lights["spot_lights"].append(wobject)
                elif isinstance(wobject, AmbientLight):
                    r, g, b = wobject.color.to_physical()
                    ambient_color = self.lights["ambient_color"]
                    ambient_color[0] += r * wobject.intensity
                    ambient_color[1] += g * wobject.intensity
                    ambient_color[2] += b * wobject.intensity

            # Shadowable objects
            if wobject.cast_shadow and wobject.geometry is not None:
                self.shadow_objects.append(wobject)

            # Renderable objects
            material = wobject._material
            if material is not None:
                render_queue = material.render_queue
                alpha_method = material.alpha_method

                # By default sort back-to-front, for correct blending.
                dist_sort_sign = -1
                # But for opaque queues, render front-to-back to avoid overdraw.
                if 1500 < render_queue <= 2500:
                    dist_sort_sign = 1

                pass_type = alpha_method

                # Get depth sorting flag. Note that use camera's view matrix, since the projection does not affect the depth order.
                # It also means we can set projection=False optimalization.
                # Also note that we look down -z.
                if alpha_method == "weighted":
                    dist_flag = 0
                elif view_matrix is None:
                    dist_flag = -1
                else:
                    relative_pos = la.vec_transform(
                        wobject.world.position, view_matrix, projection=False
                    )
                    # Cam looks towards -z: negate to get distance
                    distance_to_camera = float(-relative_pos[2])
                    dist_flag = distance_to_camera * dist_sort_sign

                sort_key = (render_queue, render_order, dist_flag)
                wobject_wrappers.append(WobjectWrapper(wobject, sort_key, pass_type))

    def sort(self):
        """Sort the world objects."""
        self._wobject_wrappers.sort(key=lambda ob: ob.sort_key)

    def collect_pipelines_container_groups(self, renderstate):
        """Select and resolve the pipeline, compiling shaders, building pipelines and composing binding as needed."""
        self._compute_pipeline_containers = compute_pipeline_containers = []
        self._bake_functions = bake_functions = []
        for wrapper in self._wobject_wrappers:
            container_group = get_pipeline_container_group(wrapper.wobject, renderstate)
            compute_pipeline_containers.extend(container_group.compute_containers)
            wrapper.render_containers = container_group.render_containers
            for func in container_group.bake_functions:
                bake_functions.append((wrapper.wobject, func))

    def call_bake_functions(self, camera, logical_size):
        """Call any collected bake functions."""
        # Enable pipelines to update data on the CPU. This usually includes
        # baking data into buffers. This is CPU intensive, but in practice
        # it is only used by a few materials.
        for wobject, func in self._bake_functions:
            func(wobject, camera, logical_size)

    def iter_compute_pipelines(self):
        """Generator that yields the collected compute pipelines."""
        for pipeline_container in self._compute_pipeline_containers:
            yield pipeline_container

    def iter_render_pipelines_per_pass_type(self):
        """Generator that yields (pass_type, wobjects), with pass_type 'opaque', 'transparency' or 'weighted'."""
        current_pass_type = ""
        current_pipeline_containers = []
        for wrapper in self._wobject_wrappers:
            if wrapper.pass_type != current_pass_type:
                if current_pipeline_containers:
                    yield (current_pass_type, current_pipeline_containers)
                current_pass_type = wrapper.pass_type
                current_pipeline_containers = []
            current_pipeline_containers.extend(wrapper.render_containers)
        if current_pipeline_containers:
            yield (current_pass_type, current_pipeline_containers)


class WgpuRenderer(RootEventHandler, Renderer):
    """Turns Scenes into rasterized images using wgpu.

    Parameters
    ----------
    target : WgpuCanvas or Texture
        The target to render to. It is also used to determine the size of the
        render buffer.
    pixel_scale : float, optional
        The scale between the internal resolution and the physical resolution of the canvas.
        Setting to None (default) selects 1 if the screens looks to be HiDPI and 2 otherwise.
    pixel_ratio : float, optional
        The ratio between the number of internal pixels versus the logical pixels on the canvas.
        If both ``pixel_ratio`` and ``pixel_scale`` are set, ``pixel_ratio`` is ignored.
    pixel_filter : str, PixelFilter, optional
        The type of interpolation / reconstruction filter to use. Default 'mitchell'.
    show_fps : bool
        Whether to display the frames per second. Beware that
        depending on the GUI toolkit, the canvas may impose a frame rate limit.
    sort_objects : bool
        If True, sort objects by depth before rendering. If False, the
        rendering order is mainly based on the objects ``render_order`` and position
        in the scene graph.
    enable_events : bool
        If True, forward wgpu events to pygfx's event system.
    gamma_correction : float
        The gamma correction to apply in the final render stage. Typically a
        number between 0.0 and 2.0. A value of 1.0 indicates no correction.
    ppaa : str, optional
        The post-processing anti-aliasing to apply: "default", "none", "fxaa", "ddaa".
        By default it resolves to "ddaa".
    """

    def __init__(
        self,
        target,
        *args,
        pixel_scale=None,
        pixel_ratio=None,
        pixel_filter: PixelFilter = "mitchell",
        show_fps=False,
        sort_objects=True,
        enable_events=True,
        gamma_correction=1.0,
        output_color_space=ColorSpace.srgb,
        ppaa="default",
        **kwargs,
    ):
        blend_mode = kwargs.pop("blend_mode", None)
        super().__init__(*args, **kwargs)

        # blend_mode is deprecated; raise error with somewhat helpful message
        if blend_mode:
            self.blend_mode = blend_mode

        # Check and normalize inputs
        if not isinstance(target, (Texture, GfxTextureView, BaseRenderCanvas)):
            raise TypeError(
                f"Render target must be a Canvas or Texture, not a {target.__class__.__name__}"
            )
        self._target = target
        self.pixel_ratio = pixel_ratio
        if pixel_scale is not None:
            self.pixel_scale = pixel_scale

        # Make sure we have a shared object (the first renderer creates the instance)
        self._shared = get_shared()
        self._device = self._shared.device

        # Count number of objects encountered
        self._object_count = 0

        # Init counter to auto-clear
        self._renders_since_last_flush = 0

        # Cache renderstate objects for n draws
        self._renderstates_per_flush = []

        self.output_color_space = output_color_space

        # Get target format
        self.gamma_correction = gamma_correction
        self._gamma_correction_srgb = 1.0
<<<<<<< HEAD

        if not isinstance(target, AnyBaseCanvas):
=======
        if isinstance(target, BaseRenderCanvas):
            self._canvas_context = self._target.get_context("wgpu")
            # Select output format. We currently don't have a way of knowing
            # what formats are available, so if not srgb, we gamma-correct in shader.
            target_format = self._canvas_context.get_preferred_format(
                self._shared.adapter
            )
            if not target_format.endswith("srgb"):
                self._gamma_correction_srgb = 1 / 2.2  # poor man's srgb
            # Also configure the canvas
            self._canvas_context.configure(
                device=self._device,
                format=target_format,
            )
        else:
>>>>>>> 72ebbc36
            # Also enable the texture for render and display usage
            self._target._wgpu_usage |= wgpu.TextureUsage.RENDER_ATTACHMENT
            self._target._wgpu_usage |= wgpu.TextureUsage.TEXTURE_BINDING

        self._blender = Blender()
        self._effect_passes = ()
        self.ppaa = ppaa
        self._name_of_texture_with_effects = (
            None  # none, or the blender's name of the texture
        )

        self.sort_objects = sort_objects

        # Prepare object that performs the final render step into a texture
        self._output_pass = OutputPass()
        self.pixel_filter = pixel_filter

        # Initialize a small buffer to read pixel info into
        # Make it 256 bytes just in case (for bytes_per_row)
        self._pixel_info_buffer = self._device.create_buffer(
            size=16,
            usage=wgpu.BufferUsage.COPY_DST | wgpu.BufferUsage.MAP_READ,
        )

        # Init fps measurements
        self._show_fps = bool(show_fps)
        now = time.perf_counter()
        self._fps = {"start": now, "count": 0}

        if enable_events:
            self.enable_events()

    def _get_preferred_target_format(self):
        capabilities = self._canvas_context._get_capabilities(self._shared.adapter)
        available_formats = capabilities.get("formats", [])

        # get the preferred format (without sRGB OETF)
        # according to the wgpu docs, the preferred format Must only be "rgba8unorm" or "bgra8unorm"
        # https://www.w3.org/TR/webgpu/#dom-gpu-getpreferredcanvasformat
        # At present, the WebGPU specification only specifies the standards for SDR devices, and there is no specification for HDR devices
        # But if device supports it, we can use it.
        # todo: add support for HDR device (ouput_color_space is display-P3 etc)

        if "rgba8unorm" in available_formats:
            preferred_format = "rgba8unorm"
        elif "bgra8unorm" in available_formats:
            preferred_format = "bgra8unorm"
        else:
            # I think any device will support one of these two above formats, so this branch should not be hit.
            # Just a safe fallback
            preferred_format = (
                available_formats[0] if available_formats else "rgba8unorm"
            )

        if self._output_color_space == ColorManagement.working_color_space:
            # no conversion needed, just return the preferred format
            return preferred_format

        # If the hardware supports auto sRGB OETF, we can use that directly.
        # todo: should we always do sRGB (or other color space, display-P3 etc) conversion in shader instead of using sRGB format?
        # so that we have more control over the process.
        # for example, we can do appropriate tone mapping in shader, and we can change the output color space at runtime.
        if self._output_color_space == ColorSpace.srgb:
            preferred_format_srgb = preferred_format + "-srgb"
            if preferred_format_srgb in available_formats:
                return preferred_format_srgb
            else:
                # fallback to non-srgb format, and do gamma correction in blender
                self._gamma_correction_srgb = 1 / 2.2  # poor man's srgb
                return preferred_format
        else:
            # output_color_space == ColorSpace.linear_srgb
            # and working_color_space == ColorSpace.srgb

            # self._gamma_correction_srgb = 2.2

            # we should use srgb -> linear_srgb conversion, but in practice,
            # such cases are extremely rare—most occurrences are due to the user mistakenly configuring the ColorSpace.
            # Therefore, we simply issue a warning here.
            # todo: We also can use self._gamma_correction_srgb = 2.2 here, not sure which is better.
            logger.warning(
                f"The working color space is {ColorManagement.working_color_space}, but the output color space is {self._output_color_space}. "
                "Make sure to configure the color spaces correctly?"
            )
            return preferred_format

    def _config_canvas(self):
        self._canvas_context = self._target.get_context("wgpu")

        # get the preferred target format with current output color space
        target_format = self._get_preferred_target_format()

        self._canvas_context.configure(
            device=self._device,
            format=target_format,
        )

    @property
    def device(self):
        """A reference to the global wgpu device."""
        return self._device

    @property
    def target(self):
        """The render target. Can be a canvas, texture or texture view."""
        return self._target

    @property
    def pixel_scale(self) -> float:
        """The scale between the internal resolution and the physical resolution of the canvas.

        * If the scale is 1, the internal texture has the same size as the target.
        * If the scale is larger than 1, you're doing SSAA.
        * If the scale is smaller than 1, you're rendering at a low resolution, and then upscaling the result.

        Note that a ``pixel_scale`` of 1 or 2 is more performant than fractional values.

        Setting this value to ``None``, will select a hirez configuration: It
        selects 1 if the target looks like a HiDPI screen (i.e.
        ``canvas.pixel_ratio>=2``), and 2 otherwise. That way, the internal
        texture size is the same, regardless of the user's system/monitor.
        """
        return self._pixel_scale

    @pixel_scale.setter
    def pixel_scale(self, pixel_scale: None | int | float):
        if pixel_scale is None:
            # Select hirez config
            self._pixel_scale = 2.0  # default
            if isinstance(self._target, BaseRenderCanvas):
                target_pixel_ratio = self._target.get_pixel_ratio()
                if target_pixel_ratio >= 2.0:
                    self._pixel_scale = 1.0
        else:
            pixel_scale = float(pixel_scale)
            if pixel_scale < 0.1 or pixel_scale > 10:
                raise ValueError("renderer.pixel_scale must be bwteen 0.1 and 10.")
            self._pixel_scale = pixel_scale

    @property
    def pixel_ratio(self) -> float:
        """The ratio between the number of internal pixels versus the logical pixels on the canvas.

        ``pixel_ratio = pixel_scale * canvas.pixel_ratio``

        Setting this prop also changes the ``pixel_scale``. This can be used to
        configure the size of the internal texture relative to the canvas'
        *logical* size.

        Setting this value to ``None`` is the same as setting ``pixel_scale`` to None,
        and results in a ``pixel_ratio`` of at least 2.

        Note that setting ``pixel_ratio`` to 2.0 does not have the same effect, because the
        canvas pixel_ratio can be e.g. 1.5, in which case the resulting ``pixel_scale`` becomes fractional.
        """
        target_pixel_ratio = 1
        if isinstance(self._target, BaseRenderCanvas):
            target_pixel_ratio = self._target.get_pixel_ratio()
        return self._pixel_scale * target_pixel_ratio

    @pixel_ratio.setter
    def pixel_ratio(self, pixel_ratio: None | float):
        if pixel_ratio is None:
            self.pixel_scale = None
        else:
            target_pixel_ratio = 1
            if isinstance(self._target, BaseRenderCanvas):
                target_pixel_ratio = self._target.get_pixel_ratio()
            pixel_scale = pixel_ratio / target_pixel_ratio
            if 0.9 < pixel_scale < 1.1:
                pixel_scale = 1  # snap
            elif 1.9 < pixel_scale < 2.1:
                pixel_scale = 2  # snap
            self.pixel_scale = pixel_scale

    @property
    def pixel_filter(self) -> PixelFilter:
        """The type of interpolation / reconstruction filter to use when flushing the result.

        See :obj:`pygfx.utils.enums.PixelFilter`.

        The renderer renders everything to an internal texture, which,
        depending on the ``pixel_scale``, may have a different physical size than
        the target (i.e. canvas). In the process of rendering the result
        to the target, a filter is applied, resulting in SSAA if the
        target size is smaller, and upsampling when the target size is larger.
        When the internal texture has the same size as the target, no filter is applied (equivalent to nearest).

        The filter defines how the interpolation is done (when the source and target are not of the same size).
        """
        return self._output_pass.filter

    @pixel_filter.setter
    def pixel_filter(self, value: PixelFilter):
        # For backwards compatibility, allow 0, 1, 0.0, 1.0, False, and True.
        if value == 0:
            value = "nearest"
        elif value == 1:
            value = "mitchell"
        if not isinstance(value, str):
            raise TypeError("Pixel filter must be a str.")
        value = value.lower()
        if value not in PixelFilter.__args__:
            raise ValueError(
                f"Pixel filter must be one of {PixelFilter}, not {value!r}"
            )
        self._output_pass.filter = value
        self._pixel_filter = value

    @property
    def output_color_space(self) -> ColorSpace:
        """The color space used for the output when the target is a canvas.
        If the target is a texture, the output color space is always texture's color space."""
        return self._output_color_space

    @output_color_space.setter
    def output_color_space(self, value: ColorSpace):
        if value not in (ColorSpace.srgb, ColorSpace.linear_srgb):
            raise ValueError(
                f"output_color_space must be either srgb or linear_srgb for now, not {value!r}"
            )
        self._output_color_space = value

        if isinstance(self._target, AnyBaseCanvas):
            # Reconfigure the canvas with the new color space
            self._config_canvas()

    @property
    def ppaa(
        self,
    ) -> Literal["default", "none", "fxaa", "ddaa"]:
        """The post-processing anti-aliasing to apply.

        * "default": use the value specified by ``PYGFX_DEFAULT_PPAA``, defaulting to "ddaa".
        * "none": do not apply aliasing.
        * "fxaa": applies Fast Approxomate AA, a common method.
        * "ddaa": applies Directional Diffusion AA, a modern improved method.

        The ``PYGFX_DEFAULT_PPAA`` environment variable can e.g. be set to "none" for image tests,
        so that the image tests don't fail when we update the ddaa method.

        Note that SSAA can be achieved by using a pixel_scale > 1. This can be well combined with PPAA,
        since the PPAA is applied before downsampling to the target texture.
        """
        ppaa = "none"
        for effect_pass in self._effect_passes:
            if isinstance(effect_pass, PPAAPass):
                ppaa = effect_pass.__class__.__name__.split("Pass")[0].lower()
        return ppaa

    @ppaa.setter
    def ppaa(self, ppaa: Literal["default", "none", "fxaa", "ddaa"]):
        if not isinstance(ppaa, str):
            raise TypeError(f"renderer.ppaa must be a string, not {ppaa!r}")

        # Collect list of effect passes that are not a ppaa
        effect_passes = []
        for effect_pass in self._effect_passes:
            if not isinstance(effect_pass, PPAAPass):
                effect_passes.append(effect_pass)

        # Handle default
        algorithm = ppaa.lower()
        if algorithm == "default":
            algorithm = os.getenv("PYGFX_DEFAULT_PPAA", "").lower()
            if not algorithm or algorithm == "default":
                algorithm = "ddaa"

        if algorithm == "none":
            pass  # don't add a pass
        elif algorithm == "ddaa":
            effect_passes.append(DDAAPass())
        elif algorithm == "fxaa":
            effect_passes.append(FXAAPass())
        else:
            raise ValueError(f"Invalid value for renderer.ppaa: {ppaa!r}")

        self.effect_passes = effect_passes

    @property
    def rect(self):
        """The rectangular viewport for the renderer area."""
        return (0, 0, *self.logical_size)

    @property
    def logical_size(self):
        """The size of the render target in logical pixels."""
        target = self._target
        if isinstance(target, BaseRenderCanvas):
            return target.get_logical_size()
        elif isinstance(target, Texture):
            return target.size[:2]  # assuming pixel-ratio 1
        else:
            raise TypeError(f"Unexpected render target {target.__class__.__name__}")

    @property
    def physical_size(self):
        """The physical size of the internal render texture."""
        target = self._target
        if isinstance(self._target, BaseRenderCanvas):
            target_physical_size = self._target.get_physical_size()
        else:
            target_physical_size = target.size[:2]
        w, h = target_physical_size
        pixel_scale = self._pixel_scale
        return max(1, int(w * pixel_scale)), max(1, int(h * pixel_scale))

    @property
    def blend_mode(self):
        raise DeprecationWarning(
            "renderer.blend_mode is removed. Use material.alpha_mode instead."
        )

    @blend_mode.setter
    def blend_mode(self, value):
        raise DeprecationWarning(
            "renderer.blend_mode is removed. Use material.alpha_mode instead."
        )

    @property
    def sort_objects(self):
        """Whether to sort world objects by depth before rendering. Default False.

        By default, the render order is defined by:

          1. the object's ``render_order`` property;
          2. whether the object is opaque/transparent/weighted/unknown;
          3. the object's distance to the camera;
          4. the object's position in the scene graph (based on a depth-first search).

        If ``sort_objects`` is ``False``, step 3 (sorting using the camera transform) is omitted.
        """
        return self._sort_objects

    @sort_objects.setter
    def sort_objects(self, value):
        self._sort_objects = bool(value)

    @property
    def gamma_correction(self):
        """The gamma correction applied in the final composition step."""
        return self._gamma_correction

    @gamma_correction.setter
    def gamma_correction(self, value):
        self._gamma_correction = 1.0 if value is None else float(value)
        if isinstance(self._target, BaseRenderCanvas):
            self._target.request_draw()

    @property
    def effect_passes(self):
        """A tuple of ``EffectPass`` instances.

        Together they form a chain of post-processing passes to produce the final visual result.
        They are executed in order when the rendered image is flushed to the target (e.g. the screen).
        """
        return self._effect_passes

    @effect_passes.setter
    def effect_passes(self, effect_passes):
        effect_passes = tuple(effect_passes)
        for step in effect_passes:
            if not isinstance(step, EffectPass):
                raise TypeError(
                    f"A renderer effect-pass step must be an instance of EffectPass, not {step!r}"
                )
        self._effect_passes = effect_passes

    def clear(self, *, all=False, color=False, depth=False, weights=False):
        """Clear one or more of the render targets.

        Users typically don't need to use this method. But sometimes it can be convenient to e.g.
        render a scene, and then clear the depth before rendering another scene.

        * all: clear all render targets; a fully clean sheeth.
        * color: clear the color buffer to rgba all zeros.
        * depth: clear the depth buffer.
        * weights: clear the render targets for weighted blending (the accum and reveal textures).

        """
        if not (all or color or depth or weights):
            raise ValueError(
                "renderer.clear() needs at least all, color, depth, or weights set to True."
            )

        if all:
            self._blender.clear()
        else:
            if color:
                self._blender.texture_info["color"]["clear"] = True
            if depth:
                self._blender.texture_info["depth"]["clear"] = True
            if weights:
                self._blender.texture_info["accum"]["clear"] = True
                self._blender.texture_info["reveal"]["clear"] = True

    def render(
        self,
        scene: WorldObject,
        camera: Camera,
        *,
        rect=None,
        clear=None,
        flush=True,
        # deprecated:
        clear_color=None,
    ):
        """Render a scene with the specified camera as the viewpoint.

        Parameters:
            scene (WorldObject): The scene to render, a WorldObject that
                optionally has child objects.
            camera (Camera): The camera object to use, which defines the
                viewpoint and view transform.
            rect (tuple, optional): The rectangular region to draw into,
                expressed in logical pixels, a.k.a. the viewport.
            clear (bool, optional): Whether to clear the color and depth buffers
                before rendering. By default this is True on the first
                call to ``render()`` after a flush, and False otherwise.
            flush (bool, optional): Whether to flush the rendered result into
                the target (texture or canvas). Default True.
        """

        # A good time to reset this flag.
        self._name_of_texture_with_effects = None

        # Manage stored renderstate objects. Each renderstate object used will be stored at least a few draws.
        if self._renders_since_last_flush == 0:
            self._renderstates_per_flush.insert(0, [])
            self._renderstates_per_flush[16:] = []

        # Define whether to clear render targets
        if clear_color is not None:
            logger.warning(
                "renderer.render(.. clear_color) is deprecated in favor of 'clear'."
            )
        if clear is None:
            clear = self._renders_since_last_flush == 0
        if clear:
            self._blender.clear()

        self._renders_since_last_flush += 1

        # todo: also note that the fragment shader is (should be) optional
        #      (e.g. depth only passes like shadow mapping or z prepass)

        # Get size for the render textures
        logical_size = self.logical_size
        physical_size = self.physical_size
        if not all(i > 0 for i in logical_size):
            return
        pixel_ratio = physical_size[1] / logical_size[1]

        # Update the render targets
        self._blender.ensure_target_size(physical_size)

        # Get viewport in physical pixels
        if not rect:
            scene_lsize = logical_size
            scene_psize = physical_size
            physical_viewport = 0, 0, physical_size[0], physical_size[1], 0, 1
        elif len(rect) == 4:
            scene_lsize = rect[2], rect[3]
            physical_viewport = [int(i * pixel_ratio + 0.4999) for i in rect]
            physical_viewport = (*physical_viewport, 0, 1)
            scene_psize = physical_viewport[2], physical_viewport[3]
        else:
            raise ValueError(
                "The viewport rect must be None or 4 elements (x, y, w, h)."
            )

        # Apply the camera's native size (do this before we change scene_lsize based on view_offset)
        camera.set_view_size(*scene_lsize)

        # Camera view_offset overrides logical size
        ndc_offset = (1.0, 1.0, 0.0, 0.0)  # (ax ay bx by)  virtual_ndc = a * ndc + b
        if camera._view_offset is not None:
            scene_lsize = camera._view_offset["width"], camera._view_offset["height"]
            ndc_offset = camera._view_offset["ndc_offset"]

        # Allow objects to prepare just in time. When doing multiple
        # render calls, we don't want to spam. The clear flag is
        # a good indicator to detect the first render call.
        if clear:
            ev = WindowEvent(
                "before_render",
                target=None,
                root=self,
                width=logical_size[0],
                height=logical_size[1],
                pixel_ratio=pixel_ratio,
            )
            self.dispatch_event(ev)

        # Get a flat and sorted version of the scene.
        # This is also where wobject._update_object() is called
        view_matrix = None
        if self._sort_objects:
            view_matrix = camera.view_matrix  # == camera.world.inverse_matrix
        flat = FlatScene(scene, view_matrix, self._object_count)
        self._object_count = flat.object_count
        flat.sort()

        # Prepare the shared object
        self._shared.pre_render_hook()

        # Update stdinfo uniform buffer object that we'll use during this render call
        self._update_stdinfo_buffer(camera, scene_psize, scene_lsize, ndc_offset)

        # Get renderstate object
        renderstate = get_renderstate(flat.lights, self._blender)
        self._renderstates_per_flush[0].append(renderstate)

        # Make sure pipeline objects exist for all wobjects. This also collects the bake functons.
        flat.collect_pipelines_container_groups(renderstate)

        # Enable pipelines to update data on the CPU.
        flat.call_bake_functions(camera, logical_size)

        # Update *all* buffers and textures that have changed
        for resource in resource_update_registry.get_syncable_resources(flush=True):
            update_resource(resource)

        # Command buffers cannot be reused. If we want some sort of re-use we should
        # look into render bundles. See https://github.com/gfx-rs/wgpu-native/issues/154
        # If we do get this to work, we should trigger a new recording
        # when the wobject's children, visible, render_order, or render_pass changes.

        # Record the rendering of all world objects, or re-use previous recording
        command_buffers = []
        command_buffers += self._render_recording(
            renderstate,
            flat,
            physical_viewport,
        )

        # Collect commands and submit
        self._device.queue.submit(command_buffers)

        if flush:
            self.flush()

    def flush(self, target=None):
        """Render the result into the target. This method is called
        automatically unless you use ``.render(..., flush=False)``.
        """

        # Print FPS
        now = time.perf_counter()
        if self._show_fps:
            if self._fps["count"] == 0:
                print(f"Time to first draw: {now - self._fps['start']:0.2f}")
                self._fps["start"] = now
                self._fps["count"] = 1
            elif now > self._fps["start"] + 1:
                fps = self._fps["count"] / (now - self._fps["start"])
                print(f"FPS: {fps:0.1f}")
                self._fps["start"] = now
                self._fps["count"] = 1
            else:
                self._fps["count"] += 1

        need_mipmaps = False
        if target is None:
            target = self._target

        # Get the target texture view.
        if isinstance(target, BaseRenderCanvas):
            target_tex = self._canvas_context.get_current_texture().create_view()
        elif isinstance(target, Texture):
            need_mipmaps = target.generate_mipmaps
            target_tex = getattr(target, "_wgpu_default_view", None)
            if target_tex is None:
                target_tex = ensure_wgpu_object(GfxTextureView(target))
                target._wgpu_default_view = target_tex
        elif isinstance(target, GfxTextureView):
            need_mipmaps = target.texture.generate_mipmaps
            target_tex = ensure_wgpu_object(target)
        else:
            raise TypeError("Unexpected target type.")

        # Reset counter (so we can auto-clear the first next draw)
        self._renders_since_last_flush = 0

        # Start recording ...
        command_encoder = self._device.create_command_encoder()

        # Preparations
        src_name, dst_name = "color", "altcolor"
        src_usage = wgpu.TextureUsage.TEXTURE_BINDING
        dst_usage = wgpu.TextureUsage.RENDER_ATTACHMENT

        if self._name_of_texture_with_effects:
            # probably flushing a second time
            src_name = self._name_of_texture_with_effects
        else:
            # Apply any effect passes
            for step in self._effect_passes:
                color_tex = self._blender.get_texture_view(
                    src_name, src_usage, create_if_not_exist=True
                )
                dst_tex = self._blender.get_texture_view(
                    dst_name, dst_usage, create_if_not_exist=True
                )
                depth_tex = None
                if step.USES_DEPTH:
                    depth_tex = self._blender.get_texture_view(
                        "depth", src_usage, create_if_not_exist=False
                    )
                step.render(command_encoder, color_tex, depth_tex, dst_tex)
                # Pingpong
                src_name, dst_name = dst_name, src_name
            self._name_of_texture_with_effects = src_name

        # Apply copy-pass
        color_tex = self._blender.get_texture_view(src_name, src_usage)
        self._output_pass.gamma = self._gamma_correction * self._gamma_correction_srgb
        # self._output_pass.filter_strength = self._pixel_filter
        self._output_pass.render(command_encoder, color_tex, None, target_tex)

        self._device.queue.submit([command_encoder.finish()])

        if need_mipmaps:
            generate_texture_mipmaps(target)

    def _render_recording(
        self,
        renderstate,
        flat,
        physical_viewport,
    ):
        # You might think that this is slow for large number of world
        # object. But it is actually pretty good. It does iterate over
        # all world objects, and over stuff in each object. But that's
        # it, really.
        # todo: we may be able to speed this up with render bundles though

        command_encoder = self._device.create_command_encoder()

        # ----- compute pipelines

        compute_pass = command_encoder.begin_compute_pass()
        for compute_pipeline_container in flat.iter_compute_pipelines():
            compute_pipeline_container.dispatch(compute_pass)
        compute_pass.end()

        # ----- process shadow maps

        if flat.shadow_objects:
            lights = (
                flat.lights["point_lights"]
                + flat.lights["spot_lights"]
                + flat.lights["directional_lights"]
            )
            render_shadow_maps(lights, flat.shadow_objects, command_encoder)

        # ----- render in stages

        blender = self._blender
        rendered_something = False

        for iter in flat.iter_render_pipelines_per_pass_type():
            pass_type, render_pipeline_containers = iter

            # Only render this pass type if there are objects
            if not render_pipeline_containers:
                continue
            rendered_something = True

            render_pass = command_encoder.begin_render_pass(
                color_attachments=blender.get_color_attachments(pass_type),
                depth_stencil_attachment=blender.get_depth_attachment(),
                occlusion_query_set=None,
            )

            render_pass.set_viewport(*physical_viewport)

            for render_pipeline_container in render_pipeline_containers:
                render_pipeline_container.draw(render_pass, renderstate)

            render_pass.end()

            # Objects blended with weighted must be resolved into the color texture
            if pass_type == "weighted":
                self._blender.perform_weighted_resolve_pass(command_encoder)

        # Make sure the render targets exist (even if no objects are rendered)
        if not rendered_something:
            blender.get_color_attachments("normal")
            blender.get_depth_attachment()

        return [command_encoder.finish()]

    def _update_stdinfo_buffer(
        self, camera: Camera, physical_size, logical_size, ndc_offset
    ):
        # Update the stdinfo buffer's data
        # All matrices need to be transposed, because in WGSL they are column-major.
        # -> From the numpy p.o.v. the matrices are transposed, in wgsl they are
        #    upright again because the different interpretation of the memory.
        stdinfo_data = self._shared.uniform_buffer.data
        stdinfo_data["cam_transform"] = camera.world.inverse_matrix.T
        stdinfo_data["cam_transform_inv"] = camera.world.matrix.T
        stdinfo_data["projection_transform"] = camera.projection_matrix.T
        stdinfo_data["projection_transform_inv"] = camera.projection_matrix_inverse.T
        # stdinfo_data["ndc_to_world"].flat = la.mat_inverse(stdinfo_data["cam_transform"] @ stdinfo_data["projection_transform"])
        stdinfo_data["ndc_offset"] = ndc_offset
        stdinfo_data["physical_size"] = physical_size
        stdinfo_data["logical_size"] = logical_size
        # Upload to GPU
        self._shared.uniform_buffer.update_full()

    # Picking

    def get_pick_info(self, pos):
        """Get information about the given window location. The given
        pos is a 2D point in logical pixels (with the origin at the
        top-left). Returns a dict with fields:

        * "ndc": The position in normalized device coordinates, the 3d element
            being the depth (0..1). Can be translated to the position
            in world coordinates using the camera transforms.
        * "rgba": The value in the color buffer. All zero's when rendering
          directly to the screen (bypassing post-processing).
        * "world_object": the object at that location (provided that
          the object supports picking).
        * Additional pick info may be available, depending on the type of
          object and its material. See the world-object classes for details.
        """

        # Make pos 0..1, so we can scale it to the render texture
        logical_size = self.logical_size
        float_pos = pos[0] / logical_size[0], pos[1] / logical_size[1]

        # Prevent out of range and picking before first draw
        out_of_range = not (0 <= float_pos[0] <= 1 and 0 <= float_pos[1] <= 1)
        blender_zero_size = self._blender.size == (0, 0)
        if out_of_range or blender_zero_size:
            return {"rgba": Color(0, 0, 0, 0), "world_object": None}

        color_tex = self._blender.get_texture("color")
        pick_tex = self._blender.get_texture("pick")

        # Sample
        encoder = self._device.create_command_encoder()
        if color_tex:
            self._copy_pixel(encoder, color_tex, float_pos, 0)
        if pick_tex:
            self._copy_pixel(encoder, pick_tex, float_pos, 8)
        self._device.queue.submit([encoder.finish()])

        # Collect data from the buffer
        self._pixel_info_buffer.map_sync("read")
        try:
            data = self._pixel_info_buffer.read_mapped()
        finally:
            self._pixel_info_buffer.unmap()
        color = Color(x / 255 for x in tuple(data[0:4].cast("B")))
        pick_value = tuple(data[8:16].cast("Q"))[0]  # noqa: RUF015
        wobject_id = pick_value & 1048575  # 2**20-1
        wobject = id_provider.get_object_from_id(wobject_id)
        # Note: the position in world coordinates is not included because
        # it depends on the camera, but we don't "own" the camera.

        info = {
            "rgba": color,
            "world_object": wobject,
        }

        if wobject:
            pick_info = wobject._wgpu_get_pick_info(pick_value)
            info.update(pick_info)
        return info

    def _copy_pixel(self, encoder, render_texture, float_pos, buf_offset):
        # Map position to the texture index
        w, h, _d = render_texture.size
        x = max(0, min(w - 1, int(float_pos[0] * w)))
        y = max(0, min(h - 1, int(float_pos[1] * h)))

        # Note: bytes_per_row must be a multiple of 256.
        encoder.copy_texture_to_buffer(
            {
                "texture": render_texture,
                "mip_level": 0,
                "origin": (x, y, 0),
            },
            {
                "buffer": self._pixel_info_buffer,
                "offset": buf_offset,
                "bytes_per_row": 256,  # render_texture.bytes_per_pixel,
                "rows_per_image": 1,
            },
            copy_size=(1, 1, 1),
        )

    def snapshot(self):
        """Create a snapshot of the currently rendered image."""

        # Prepare
        texture = self._blender.get_texture(
            self._name_of_texture_with_effects or "color"
        )
        size = texture.size
        if texture.format == "rgba16float":
            bytes_per_pixel = 8
            dtype = np.float16
        else:
            bytes_per_pixel = 4
            dtype = np.uint8

        # Note, with queue.read_texture the bytes_per_row limitation does not apply.
        data = self._device.queue.read_texture(
            {
                "texture": texture,
                "mip_level": 0,
                "origin": (0, 0, 0),
            },
            {
                "offset": 0,
                "bytes_per_row": bytes_per_pixel * size[0],
                "rows_per_image": size[1],
            },
            size,
        )

        return np.frombuffer(data, dtype).reshape(size[1], size[0], 4)

    def request_draw(self, draw_function=None):
        """Forwards a request_draw call to the target canvas. If the renderer's
        target is not a canvas (e.g. a texture) this function does
        nothing.
        """
        request_draw = getattr(self.target, "request_draw", None)
        if request_draw:
            request_draw(draw_function)

    def enable_events(self):
        """Add event handlers for a specific list of events that are generated
        by the canvas. The handler is the ``convert_event`` method in order to
        convert the Wgpu event dicts into Pygfx event objects."""

        # Check for ``add_event_handler`` attribute. Silently 'fail' as it is
        # perfectly fine to pass a texture as a target to the renderer
        if hasattr(self._target, "add_event_handler"):
            self._target.add_event_handler(self.convert_event, *EVENTS_TO_CONVERT)

    def disable_events(self):
        """Remove the event handlers from the canvas."""
        if hasattr(self._target, "remove_event_handler"):
            self._target.remove_event_handler(self.convert_event, *EVENTS_TO_CONVERT)

    def convert_event(self, event: dict):
        """Converts Wgpu event (dict following jupyter_rfb spec) to Pygfx Event object,
        adds picking info and then dispatches the event in the Pygfx event system.
        """
        event_type = event["event_type"]
        target = None
        if "x" in event and "y" in event:
            info = self.get_pick_info((event["x"], event["y"]))
            target = info["world_object"]
            event["pick_info"] = info

        ev = EVENT_TYPE_MAP[event_type](
            type=event_type, **event, target=target, root=self
        )
        self.dispatch_event(ev)


EVENT_TYPE_MAP = {
    "resize": WindowEvent,
    "close": WindowEvent,
    "pointer_down": PointerEvent,
    "pointer_up": PointerEvent,
    "pointer_move": PointerEvent,
    "double_click": PointerEvent,
    "wheel": WheelEvent,
    "key_down": KeyboardEvent,
    "key_up": KeyboardEvent,
}


EVENTS_TO_CONVERT = (
    "key_down",
    "key_up",
    "pointer_down",
    "pointer_move",
    "pointer_up",
    "wheel",
    "close",
    "resize",
)<|MERGE_RESOLUTION|>--- conflicted
+++ resolved
@@ -276,26 +276,8 @@
         # Get target format
         self.gamma_correction = gamma_correction
         self._gamma_correction_srgb = 1.0
-<<<<<<< HEAD
-
-        if not isinstance(target, AnyBaseCanvas):
-=======
-        if isinstance(target, BaseRenderCanvas):
-            self._canvas_context = self._target.get_context("wgpu")
-            # Select output format. We currently don't have a way of knowing
-            # what formats are available, so if not srgb, we gamma-correct in shader.
-            target_format = self._canvas_context.get_preferred_format(
-                self._shared.adapter
-            )
-            if not target_format.endswith("srgb"):
-                self._gamma_correction_srgb = 1 / 2.2  # poor man's srgb
-            # Also configure the canvas
-            self._canvas_context.configure(
-                device=self._device,
-                format=target_format,
-            )
-        else:
->>>>>>> 72ebbc36
+
+        if not isinstance(target, BaseRenderCanvas):
             # Also enable the texture for render and display usage
             self._target._wgpu_usage |= wgpu.TextureUsage.RENDER_ATTACHMENT
             self._target._wgpu_usage |= wgpu.TextureUsage.TEXTURE_BINDING
