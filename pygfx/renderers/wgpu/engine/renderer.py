--- conflicted
+++ resolved
@@ -22,6 +22,7 @@
     WheelEvent,
     WindowEvent,
     WorldObject,
+    Group,
 )
 from ....objects._lights import (
     Light,
@@ -56,10 +57,11 @@
 class RenderableItem:
     """To temporary wrap each renderable item for each draw."""
 
-    __slots__ = ["container_group", "wobject", "z"]
-
-    def __init__(self, wobject, z=0):
+    __slots__ = ["container_group", "sort_key", "wobject", "z"]
+
+    def __init__(self, wobject, sort_key, z=0):
         self.wobject = wobject
+        self.sort_key = sort_key
         self.z = z
         self.container_group = None
 
@@ -82,37 +84,28 @@
         self.opaque_objects = []
         self.transparent_objects = []
         self.transparent_double_pass_objects = []
-        # self.transmissive_objects = []
         self.weighted_objects = []
 
         self.has_transmissive_objects = False
-
-        # todo:
-        # self.ui_objects = []  # UI objects, which are rendered in a separate UI pass
 
         self.object_count = object_count
         self.add_scene(scene)
 
-    def _iter_scene(self, ob, render_order=0):
-        if not ob.visible:
+    def _iter_scene(self, wobject, group_order=0):
+        if not wobject.visible:
             return
-        render_order += ob.render_order
-        yield ob, render_order
-        for child in ob._children:
-            yield from self._iter_scene(child, render_order)
+
+        if isinstance(wobject, Group):
+            group_order = wobject.render_order
+
+        yield wobject, group_order
+
+        for child in wobject._children:
+            yield from self._iter_scene(child, group_order)
 
     def add_scene(self, scene):
         """Add a scene to the total flat scene. Is usually called just once."""
-<<<<<<< HEAD
-        for wobject in scene.iter(skip_invisible=True):
-=======
-
-        # Put some attributes as vars in this namespace for faster access
-        view_matrix = self._view_matrix
-        wobject_wrappers = self._wobject_wrappers
-
-        for wobject, render_order in self._iter_scene(scene):
->>>>>>> eabe0f6d
+        for wobject, group_order in self._iter_scene(scene):
             # Assign renderer id's
             self.object_count += wobject._assign_renderer_id(self.object_count + 1)
             # Update things like transform and uniform buffers
@@ -140,60 +133,32 @@
             # Renderable objects
             material = wobject._material
             if material is not None:
-<<<<<<< HEAD
-                blending_mode = material.blending["mode"]
-
-                renderable_item = RenderableItem(wobject)
+                alpha_method = material.alpha_config["method"]
+                render_queue = material.render_queue
+                sort_key = (render_queue, group_order, wobject.render_order)
+
+                renderable_item = RenderableItem(wobject, sort_key)
 
                 if (
-                    blending_mode == "weighted"
+                    alpha_method == "weighted"
                 ):  # special render pass for weighted objects
                     self.weighted_objects.append(renderable_item)
-                elif material.transparent or getattr(material, "transmission", None):
+                elif render_queue <= 2500:  # opaque objects
+                    self.opaque_objects.append(renderable_item)
+                else:  # transparent objects
                     self.transparent_objects.append(renderable_item)
-                    has_transmission = getattr(material, "transmission", None)
-                    if has_transmission:
+                    need_transmission = getattr(material, "transmission", None)
+                    if need_transmission:
                         self.has_transmissive_objects = True
-                        if material.side == "both" and not material.force_single_pass:
-                            self.transparent_double_pass_objects.append(renderable_item)
-                else:
-                    self.opaque_objects.append(renderable_item)
-=======
-                render_queue = material.render_queue
-                alpha_method = material.alpha_config["method"]
-
-                # By default sort back-to-front, for correct blending.
-                dist_sort_sign = -1
-                # But for opaque queues, render front-to-back to avoid overdraw.
-                if 1500 < render_queue <= 2500:
-                    dist_sort_sign = 1
-
-                pass_type = alpha_method
-
-                # Get depth sorting flag. Note that use camera's view matrix, since the projection does not affect the depth order.
-                # It also means we can set projection=False optimalization.
-                # Also note that we look down -z.
-                if alpha_method == "weighted":
-                    dist_flag = 0
-                elif view_matrix is None:
-                    dist_flag = -1
-                else:
-                    relative_pos = la.vec_transform(
-                        wobject.world.position, view_matrix, projection=False
-                    )
-                    # Cam looks towards -z: negate to get distance
-                    distance_to_camera = float(-relative_pos[2])
-                    dist_flag = distance_to_camera * dist_sort_sign
-
-                sort_key = (render_queue, render_order, dist_flag)
-                wobject_wrappers.append(WobjectWrapper(wobject, sort_key, pass_type))
->>>>>>> eabe0f6d
+
+                    if material.side == "both" and not material.force_single_pass:
+                        # we need rendering twice in a double pass for these objects
+                        self.transparent_double_pass_objects.append(renderable_item)
 
     def sort(self):
         """Sort the world objects."""
         self._sort(self.opaque_objects, sort_sign=1)  # closest first
         self._sort(self.transparent_objects, sort_sign=-1)  # farthest first
-        # self._sort(self.transmissive_objects, sort_sign=-1)  # farthest first
 
     def _sort(self, render_items: list, sort_sign=1):
         if not render_items:
@@ -210,10 +175,10 @@
             for i, item in enumerate(render_items):
                 item.z = -dist_flags[i][2]
 
-            render_items.sort(key=lambda item: (item.wobject.render_order, item.z))
+            render_items.sort(key=lambda item: (item.sort_key, item.z))
         else:
             # No view matrix, so we cannot sort by distance
-            render_items.sort(key=lambda item: item.wobject.render_order)
+            render_items.sort(key=lambda item: item.sort_key)
 
     def collect_pipelines_container_groups(self, renderstate):
         """Select and resolve the pipeline, compiling shaders, building pipelines and composing binding as needed."""
@@ -222,7 +187,6 @@
         for objects in [
             self.opaque_objects,
             self.transparent_objects,
-            # self.transmissive_objects,
             self.weighted_objects,
         ]:
             for item in objects:
@@ -247,23 +211,6 @@
         for pipeline_container in self._compute_pipeline_containers:
             yield pipeline_container
 
-<<<<<<< HEAD
-=======
-    def iter_render_pipelines_per_pass_type(self):
-        """Generator that yields (pass_type, wobjects), with pass_type 'opaque', 'transparency' or 'weighted'."""
-        current_pass_type = ""
-        current_pipeline_containers = []
-        for wrapper in self._wobject_wrappers:
-            if wrapper.pass_type != current_pass_type:
-                if current_pipeline_containers:
-                    yield (current_pass_type, current_pipeline_containers)
-                current_pass_type = wrapper.pass_type
-                current_pipeline_containers = []
-            current_pipeline_containers.extend(wrapper.render_containers)
-        if current_pipeline_containers:
-            yield (current_pass_type, current_pipeline_containers)
-
->>>>>>> eabe0f6d
 
 class WgpuRenderer(RootEventHandler, Renderer):
     """Turns Scenes into rasterized images using wgpu.
