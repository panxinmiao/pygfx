--- conflicted
+++ resolved
@@ -171,11 +171,6 @@
         if self["use_vertex_color"]:
             bindings.append(Binding("s_colors", rbuffer, geometry.colors, "VERTEX"))
 
-<<<<<<< HEAD
-        if material.map is not None:
-            bindings.extend(self._define_texture_map(geometry, material.map, "map"))
-            self["use_map"] = True
-=======
         if self["use_map"]:
             map = material.map
             map_fmt, map_dim = to_texture_format(map.texture.format), map.texture.dim
@@ -201,7 +196,6 @@
             else:
                 bindings.extend(self._define_texture_map(geometry, material.map, "map"))
 
->>>>>>> 4d2ae96c
             self["colorspace"] = material.map.texture.colorspace
 
         if self["use_skinning"]:
