import wgpu  # only for flags/enums

from ._flusher import FULL_QUAD_SHADER, _create_pipeline


# Notes:
# - The user code provides color as-is in rgba.
# - In the get_fragment_output logic defined in the shaders here, the color
#   is pre-multiplied with the alpha.
# - All fixed-pipeling blending options assume premultiplied alpha.


standard_texture_des = {
    "sample_type": wgpu.TextureSampleType.unfilterable_float,
    "view_dimension": wgpu.TextureViewDimension.d2,
    "multisampled": False,
}


# %%%%%%%%%%  Define passes


class BasePass:
    """The base pass class, defining and documenting the API that a pass must provide."""

    render_mask = 3  # opaque end transparent

    def get_color_descriptors(self, blender):
        """Get the list of fragment targets for device.create_render_pipeline()."""
        # The result affects the wobject's pipeline.
        # Returning [] prevents this pipeline from being created.
        return []

    def get_color_attachments(self, blender, clear_color):
        """Get the list of color_attachments for command_encoder.begin_render_pass()."""
        # The result affects the rendering, but not the wobject's pipeline.
        # Returning [] prevents this pass from running.
        return []

    def get_depth_descriptor(self, blender):
        """Get dict that has the depth-specific fields for the depth_stencil field
        in device.create_render_pipeline().
        """
        return {}

    def get_depth_attachment(self, blender):
        """Get a dict that has the depth-specific fields for the
        depth_stencil_attachment argument of command_encoder.begin_render_pass().
        """
        return {}

    def get_shader_code(self, blender):
        """Get the fragment-write shader code.

        Notes:

        * This code gets injected into the shader, so the material shaders
          can use get_fragment_output.
        * This code should define FragmentOutput and get_fragment_output.
        """
        return ""


class OpaquePass(BasePass):
    """A pass that renders opaque fragments with depth testing, while
    discarting transparent fragments. This functions as the first pass
    in all multi-pass blenders.
    """

    render_mask = 1  # opaque only

    def get_color_descriptors(self, blender):
        bf, bo = wgpu.BlendFactor, wgpu.BlendOperation
        return [
            {
                "format": blender.color_format,
                "blend": {
                    "alpha": (bf.one, bf.zero, bo.add),
                    "color": (bf.one, bf.zero, bo.add),
                },
                "write_mask": wgpu.ColorWrite.ALL,
            },
            {
                "format": blender.pick_format,
                "blend": None,
                "write_mask": wgpu.ColorWrite.ALL,
            },
        ]

    def get_color_attachments(self, blender, clear_color):
        if clear_color:
            color_load_op = pick_load_op = wgpu.LoadOp.clear
        else:
            color_load_op = pick_load_op = wgpu.LoadOp.load

        return [
            {
                "view": blender.color_view,
                "resolve_target": None,
                "clear_value": (0, 0, 0, 0),
                "load_op": color_load_op,
                "store_op": wgpu.StoreOp.store,
            },
            {
                "view": blender.pick_view,
                "resolve_target": None,
                "clear_value": (0, 0, 0, 0),
                "load_op": pick_load_op,
                "store_op": wgpu.StoreOp.store,
            },
        ]

    def get_depth_descriptor(self, blender):
        return {
            "format": blender.depth_format,
            "depth_write_enabled": True,
            "depth_compare": wgpu.CompareFunction.less,
        }

    def get_depth_attachment(self, blender):
        return {
            "view": blender.depth_view,
            "depth_clear_value": 1.0,
            "depth_load_op": wgpu.LoadOp.clear,
            "depth_store_op": wgpu.StoreOp.store,
        }

    def get_shader_code(self, blender):
        return """
        struct FragmentOutput {
            @location(0) color: vec4<f32>,
            @location(1) pick: vec4<u32>,
        };
        fn get_fragment_output(depth: f32, color: vec4<f32>) -> FragmentOutput {
<<<<<<< HEAD
            // if (color.a < 1.0) { discard; }
=======
            if (color.a < 1.0 - alpha_compare_epsilon ) { discard; }
>>>>>>> d6941399
            var out : FragmentOutput;
            out.color = vec4<f32>(color.rgb, 1.0);
            return out;
        }
        """


class FullOpaquePass(OpaquePass):
    """A pass that considers all fragments opaque."""

    render_mask = 3  # opaque end transparent

    def get_shader_code(self, blender):
        return """
        struct FragmentOutput {
            @location(0) color: vec4<f32>,
            @location(1) pick: vec4<u32>,
        };
        fn get_fragment_output(depth: f32, color: vec4<f32>) -> FragmentOutput {
            var out : FragmentOutput;
            out.color = vec4<f32>(color.rgb, 1.0);  // always opaque
            return out;
        }
        """


class SimpleSinglePass(OpaquePass):
    """A pass that blends opaque and transparent fragments in a single pass."""

    render_mask = 3  # opaque end transparent

    def get_color_descriptors(self, blender):
        bf, bo = wgpu.BlendFactor, wgpu.BlendOperation
        return [
            {
                "format": blender.color_format,
                "blend": {
                    "alpha": (bf.one, bf.one_minus_src_alpha, bo.add),
                    "color": (bf.one, bf.one_minus_src_alpha, bo.add),
                },
                "write_mask": wgpu.ColorWrite.ALL,
            },
            {
                "format": blender.pick_format,
                "blend": None,
                "write_mask": wgpu.ColorWrite.ALL,
            },
        ]

    def get_shader_code(self, blender):
        # Take depth into account, but don't treat transparent fragments differently
        return """
        struct FragmentOutput {
            @location(0) color: vec4<f32>,
            @location(1) pick: vec4<u32>,
        };
        fn get_fragment_output(depth: f32, color: vec4<f32>) -> FragmentOutput {
            var out : FragmentOutput;
            out.color = vec4<f32>(color.rgb * color.a, color.a);
            return out;
        }
        """


class SimpleTransparencyPass(BasePass):
    """A pass that only renders transparent fragments, blending them
    with the classic recursive alpha blending equation (a.k.a. the OVER
    operator).
    """

    render_mask = 2  # transparent only

    def get_color_descriptors(self, blender):
        bf, bo = wgpu.BlendFactor, wgpu.BlendOperation
        return [
            {
                "format": blender.color_format,
                "blend": {
                    "alpha": (bf.one, bf.one_minus_src_alpha, bo.add),
                    "color": (bf.one, bf.one_minus_src_alpha, bo.add),
                },
                "write_mask": wgpu.ColorWrite.ALL,
            },
        ]

    def get_color_attachments(self, blender, clear_color):
        # Renders into the color_view, which is already cleared in an earlier pass
        return [
            {
                "view": blender.color_view,
                "resolve_target": None,
                "load_op": wgpu.LoadOp.load,
                "store_op": wgpu.StoreOp.store,
            },
        ]

    def get_depth_descriptor(self, blender):
        return {
            "format": blender.depth_format,
            "depth_write_enabled": False,
            "depth_compare": wgpu.CompareFunction.less,
        }

    def get_depth_attachment(self, blender):
        return {
            "view": blender.depth_view,
            "depth_load_op": wgpu.LoadOp.load,
            "depth_store_op": wgpu.StoreOp.discard,
        }

    def get_shader_code(self, blender):
        return """
        struct FragmentOutput {
            @location(0) color: vec4<f32>,
        };
        fn get_fragment_output(depth: f32, color: vec4<f32>) -> FragmentOutput {
            if (color.a <= alpha_compare_epsilon) { discard; }
            var out : FragmentOutput;
            out.color = vec4<f32>(color.rgb * color.a, color.a);
            return out;
        }
        """


class WeightedTransparencyPass(BasePass):
    """A pass that implements weighted blended order-independed
    blending for transparent fragments, as proposed by McGuire in 2013.
    Multiple weight functions are supported.
    """

    render_mask = 2  # transparent only

    def __init__(self, weight_func):

        if weight_func == "alpha":
            weight_code = """
                let weight = alpha;
            """
        elif weight_func == "depth":
            # The "generic purpose" weight function proposed by McGuire in
            # http://casual-effects.blogspot.com/2015/03/implemented-weighted-blended-order.html
            weight_code = """
                let a = min(1.0, alpha) * 8.0 + 0.01;
                let b = (1.0 - 0.99999 * depth);
                let weight = clamp(a * a * a * 1e8 * b * b * b, 1e-2, 3e2);
            """
        else:
            raise ValueError(
                f"Unknown WeightedTransparencyPass weight_func: {weight_func!r}"
            )

        self._weight_code = weight_code.strip()

    def get_color_descriptors(self, blender):
        bf, bo = wgpu.BlendFactor, wgpu.BlendOperation
        return [
            {
                "format": blender.accum_format,
                "blend": {
                    "alpha": (bf.one, bf.one, bo.add),
                    "color": (bf.one, bf.one, bo.add),
                },
                "write_mask": wgpu.ColorWrite.ALL,
            },
            {
                "format": blender.reveal_format,
                "blend": {
                    "alpha": (bf.zero, bf.one_minus_src_alpha, bo.add),
                    "color": (bf.zero, bf.one_minus_src, bo.add),
                },
                "write_mask": wgpu.ColorWrite.ALL,
            },
        ]

    def get_color_attachments(self, blender, clear_color):
        # We always clear, the clear_color only really applies to the main color buffer.
        accum_clear_value = 0, 0, 0, 0
        reveal_clear_value = 1, 0, 0, 0
        return [
            {
                "view": blender.accum_view,
                "resolve_target": None,
                "clear_value": accum_clear_value,
                "load_op": wgpu.LoadOp.clear,
                "store_op": wgpu.StoreOp.store,
            },
            {
                "view": blender.reveal_view,
                "resolve_target": None,
                "clear_value": reveal_clear_value,
                "load_op": wgpu.LoadOp.clear,
                "store_op": wgpu.StoreOp.store,
            },
        ]

    def get_depth_descriptor(self, blender):
        return {
            "format": blender.depth_format,
            "depth_write_enabled": False,
            "depth_compare": wgpu.CompareFunction.less,
        }

    def get_depth_attachment(self, blender):
        return {
            "view": blender.depth_view,
            "depth_load_op": wgpu.LoadOp.load,
            "depth_store_op": wgpu.StoreOp.discard,
        }

    def get_shader_code(self, blender):
        return """
        struct FragmentOutput {
            @location(0) accum: vec4<f32>,
            @location(1) reveal: f32,
        };
        fn get_fragment_output(depth: f32, color: vec4<f32>) -> FragmentOutput {
            if (color.a <= alpha_compare_epsilon) { discard; }
            let premultiplied = color.rgb * color.a;
            let alpha = color.a;  // could take user-specified transmittance into account
            WEIGHT_CODE
            var out : FragmentOutput;
            out.accum = vec4<f32>(premultiplied, alpha) * weight;
            out.reveal = alpha;
            return out;
        }
        """.replace(
            "WEIGHT_CODE", self._weight_code
        )


class FrontmostTransparencyPass(BasePass):
    """A render pass that renders the front-most transparent layer to
    a custom render target. This can then later be used in the combine-pass.
    """

    render_mask = 2  # transparent only

    def get_color_descriptors(self, blender):
        bf, bo = wgpu.BlendFactor, wgpu.BlendOperation
        return [
            {
                "format": blender.frontcolor_format,
                "blend": {
                    "alpha": (bf.one, bf.zero, bo.add),
                    "color": (bf.one, bf.zero, bo.add),
                },
                "write_mask": wgpu.ColorWrite.ALL,
            },
        ]

    def get_color_attachments(self, blender, clear_color):
        # We always clear, the clear_color only really applies to the main color buffer.
        return [
            {
                "view": blender.frontcolor_view,
                "resolve_target": None,
                "clear_value": (0, 0, 0, 0),
                "load_op": wgpu.LoadOp.clear,
                "store_op": wgpu.StoreOp.store,
            },
        ]

    def get_depth_descriptor(self, blender):
        return {
            "format": blender.depth_format,
            "depth_write_enabled": True,
            "depth_compare": wgpu.CompareFunction.less,
        }

    def get_depth_attachment(self, blender):
        return {
            "view": blender.depth_view,
            "depth_clear_value": 1.0,
            "depth_load_op": wgpu.LoadOp.clear,
            "depth_store_op": wgpu.StoreOp.store,
        }

    def get_shader_code(self, blender):
        return """
        struct FragmentOutput {
            @location(0) color: vec4<f32>,
            @location(1) pick: vec4<u32>,
        };
        fn get_fragment_output(depth: f32, color: vec4<f32>) -> FragmentOutput {
            if (color.a <= alpha_compare_epsilon || color.a >= 1.0 - alpha_compare_epsilon) { discard; }
            var out : FragmentOutput;
            out.color = vec4<f32>(color.rgb * color.a, color.a);
            return out;
        }
        """


# %%%%%%%%%% Define blenders


class BaseFragmentBlender:
    """Manage how fragments are blended and end up in the final target.
    Each renderer has one blender object.
    """

    passes = []

    def __init__(self):

        # The size (2D in pixels) of the frame textures.
        self.size = (0, 0)

        # Pipeline objects
        self._combine_pass_info = None

        # A dict that contains the metadata for all render targets.
        self._texture_info = {}

        # The below targets are always present, and the renderer expects their
        # format, texture, and view to be present.
        # These contribute to 4+4+8 = 16 bytes per pixel

        usg = wgpu.TextureUsage

        # The color texture is rgba8 unorm - not srgb, that's only for the last step.
        self._texture_info["color"] = (
            wgpu.TextureFormat.rgba8unorm,
            usg.RENDER_ATTACHMENT | usg.COPY_SRC | usg.TEXTURE_BINDING,
        )

        # The depth buffer is 32 bit - we need that precision.
        self._texture_info["depth"] = (
            wgpu.TextureFormat.depth32float,
            usg.RENDER_ATTACHMENT | usg.COPY_SRC,
        )

        # The pick texture has 4 16bit channels, adding up to 64 bits.
        # These bits are divided over the pick data, e.g. 20 for the wobject id.
        self._texture_info["pick"] = (
            wgpu.TextureFormat.rgba16uint,
            usg.RENDER_ATTACHMENT | usg.COPY_SRC,
        )

    def ensure_target_size(self, device, size):
        """If necessary, resize render-textures to match the target size."""

        assert len(size) == 2
        size = size[0], size[1]
        if size == self.size:
            return

        # Set new size
        self.size = size
        tex_size = size + (1,)

        # Any pipelines are now invalid because they include render targets.
        self._combine_pass_info = None

        # Recreate internal textures
        for name, (format, usage) in self._texture_info.items():
            texture = device.create_texture(
                size=tex_size, usage=usage, dimension="2d", format=format
            )
            setattr(self, name + "_format", format)
            setattr(self, name + "_tex", texture)
            setattr(self, name + "_view", texture.create_view())

    # The five methods below represent the API that the render system uses.

    def get_color_descriptors(self, pass_index):
        return self.passes[pass_index].get_color_descriptors(self)

    def get_color_attachments(self, pass_index, clear_color):
        return self.passes[pass_index].get_color_attachments(self, clear_color)

    def get_depth_descriptor(self, pass_index):
        return self.passes[pass_index].get_depth_descriptor(self)

    def get_depth_attachment(self, pass_index):
        return self.passes[pass_index].get_depth_attachment(self)

    def get_shader_kwargs(self, pass_index):
        return {
            "blending_code": self.passes[pass_index].get_shader_code(self),
            "write_pick": (1 & self.passes[pass_index].render_mask),
        }

    def get_pass_count(self):
        """Get the number of passes for this blender."""
        return len(self.passes)

    def perform_combine_pass(self, device):
        """Perform a render-pass to combine any multi-pass results, if needed."""

        # Get bindgroup and pipeline
        if not self._combine_pass_info:
            self._combine_pass_info = self._create_combination_pipeline(device)
        bind_group, render_pipeline = self._combine_pass_info
        if not render_pipeline:
            return []

        command_encoder = device.create_command_encoder()

        # Render
        render_pass = command_encoder.begin_render_pass(
            color_attachments=[
                {
                    "view": self.color_view,
                    "resolve_target": None,
                    "load_op": wgpu.LoadOp.load,
                    "store_op": wgpu.StoreOp.store,
                }
            ],
            depth_stencil_attachment=None,
            occlusion_query_set=None,
        )
        render_pass.set_pipeline(render_pipeline)
        render_pass.set_bind_group(0, bind_group, [], 0, 99)
        render_pass.draw(4, 1)
        render_pass.end()

        return [command_encoder.finish()]

    def _create_combination_pipeline(self, device):
        """Overload this to setup the specific combiner-pass."""
        return None, None


class OpaqueFragmentBlender(BaseFragmentBlender):
    """A fragment blender that pretends that all surfaces are opaque,
    even if they're not.
    """

    passes = [FullOpaquePass()]


class Ordered1FragmentBlender(BaseFragmentBlender):
    """A minimal fragment blender that uses the classic alpha blending
    equation, without differentiating between opaque and transparent
    objects. This is a common approach for applications using a single
    pass. Order dependent.
    """

    passes = [SimpleSinglePass()]


class Ordered2FragmentBlender(BaseFragmentBlender):
    """A first step towards better blending: separating the opaque from
    the transparent fragments, and blending the latter using the alpha
    blending equation. The second step has depth-testing, but no
    depth-writing. Order dependent.
    """

    passes = [OpaquePass(), SimpleTransparencyPass()]


class WeightedFragmentBlender(BaseFragmentBlender):
    """Weighted blended order independent transparency (McGuire 2013),
    using a weight function based only on alpha.

    The opaque pass is followed by as pass that accumulates the
    transparent fragments in two targets (4 channels) in a way that
    weights the fragments. These are combined in the combine-pass,
    realizing order independent blending.
    """

    passes = [OpaquePass(), WeightedTransparencyPass("alpha")]

    def __init__(self):
        super().__init__()

        usg = wgpu.TextureUsage

        # Create two additional render targets.
        # These contribute 8+1 = 9 bytes per pixel
        # So the total = 16 + 9 = 25 bytes per pixel

        # The accumulation buffer collects weighted fragments
        self._texture_info["accum"] = (
            wgpu.TextureFormat.rgba16float,
            usg.RENDER_ATTACHMENT | usg.TEXTURE_BINDING,
        )

        # The reveal buffer collects the weights.
        # McGuire: "Using R16F for the revealage render target will give slightly better
        # precision and make it easier to tune the algorithm, but a 2x savings on bandwidth
        # and memory footprint for that texture may make it worth compressing into R8 format."
        # We also found that on Metal r16float produces a FormatNotBlendable error,
        # while r8unorm and r32float do work. See #207.
        self._texture_info["reveal"] = (
            wgpu.TextureFormat.r8unorm,
            usg.RENDER_ATTACHMENT | usg.TEXTURE_BINDING,
        )

    def _create_combination_pipeline(self, device):

        binding_layouts = [
            {
                "binding": 0,
                "visibility": wgpu.ShaderStage.FRAGMENT,
                "texture": standard_texture_des,
            },
            {
                "binding": 1,
                "visibility": wgpu.ShaderStage.FRAGMENT,
                "texture": standard_texture_des,
            },
        ]

        bindings = [
            {"binding": 0, "resource": self.accum_view},
            {"binding": 1, "resource": self.reveal_view},
        ]

        bf, bo = wgpu.BlendFactor, wgpu.BlendOperation
        targets = [
            {
                "format": self.color_format,
                "blend": {
                    "alpha": (bf.one, bf.one_minus_src_alpha, bo.add),
                    "color": (bf.one, bf.one_minus_src_alpha, bo.add),
                },
            },
        ]

        bindings_code = """
            @group(0) @binding(0)
            var r_accum: texture_2d<f32>;
            @group(0) @binding(1)
            var r_reveal: texture_2d<f32>;
        """

        fragment_code = """
            let epsilon = 0.00001;

            // Sample
            let accum = textureLoad(r_accum, texindex, 0).rgba;
            let reveal = textureLoad(r_reveal, texindex, 0).r;

            // Exit if no transparent fragments was written
            if (reveal >= 1.0) { discard; }  // no transparent fragments here

            // Reconstruct the color and alpha, and set final color, with premultiplied alpha
            let avg_color = accum.rgb / max(accum.a, epsilon);
            let alpha = 1.0 - reveal;
            out.color = vec4<f32>(avg_color * alpha, alpha);
        """

        wgsl = FULL_QUAD_SHADER
        wgsl = wgsl.replace("BINDINGS_CODE", bindings_code)
        wgsl = wgsl.replace("FRAGMENT_CODE", fragment_code)

        return _create_pipeline(device, binding_layouts, bindings, targets, wgsl)


class WeightedDepthFragmentBlender(WeightedFragmentBlender):
    """Weighted blended order independent transparency (McGuire 2013),
    using a general purpose depth weight function.
    """

    passes = [OpaquePass(), WeightedTransparencyPass("depth")]


class WeightedPlusFragmentBlender(WeightedFragmentBlender):
    """Three-pass weighted blended order independent transparency (McGuire 2013),
    using a weight function based on alpha, and in which the top-most
    transparent layer is actually in front.

    This uses the same approach as WeightedFragmentBlender, but in a
    3d pass we draw the front-most transparent layer. In the
    combine-pass, we subtract the front layer from the accum and reveal
    buffer, and add it again using the blend equation. In effect, the
    front-most layer is actually correct, and all transparent fragments
    behind it follow McGuire's approach. This looks a bit like a
    single-layer depth peeling.
    """

    passes = [
        FrontmostTransparencyPass(),
        OpaquePass(),
        WeightedTransparencyPass("alpha"),
    ]

    def __init__(self):
        super().__init__()

        usg = wgpu.TextureUsage

        # Create one additional render target.
        # These contribute 4 bytes per pixel
        # So the total = 16 + 9 + 4 = 29 bytes per pixel

        # Color buffer for the front-most semitransparent layer
        self._texture_info["frontcolor"] = (
            wgpu.TextureFormat.rgba8unorm,
            usg.RENDER_ATTACHMENT | usg.TEXTURE_BINDING,
        )

    def _create_combination_pipeline(self, device):

        binding_layouts = [
            {
                "binding": 0,
                "visibility": wgpu.ShaderStage.FRAGMENT,
                "texture": standard_texture_des,
            },
            {
                "binding": 1,
                "visibility": wgpu.ShaderStage.FRAGMENT,
                "texture": standard_texture_des,
            },
            {
                "binding": 2,
                "visibility": wgpu.ShaderStage.FRAGMENT,
                "texture": standard_texture_des,
            },
        ]

        bindings = [
            {"binding": 0, "resource": self.accum_view},
            {"binding": 1, "resource": self.reveal_view},
            {"binding": 2, "resource": self.frontcolor_view},
        ]

        bf, bo = wgpu.BlendFactor, wgpu.BlendOperation
        targets = [
            {
                "format": self.color_format,
                "blend": {
                    "alpha": (bf.one, bf.one_minus_src_alpha, bo.add),
                    "color": (bf.one, bf.one_minus_src_alpha, bo.add),
                },
            },
        ]

        bindings_code = """
            @group(0) @binding(0)
            var r_accum: texture_2d<f32>;
            @group(0) @binding(1)
            var r_reveal: texture_2d<f32>;
            @group(0) @binding(2)
            var r_frontcolor: texture_2d<f32>;
        """

        fragment_code = """
            let epsilon = 0.00001;

            // Sample
            var accum = textureLoad(r_accum, texindex, 0).rgba;
            var reveal = textureLoad(r_reveal, texindex, 0).r;
            let front = textureLoad(r_frontcolor, texindex, 0).rgba;

            // Exit if no transparent fragments was written - there also not be a front.
            if (reveal >= 1.0) { discard; }  // no transparent fragments here

            // Undo contribution of the front
            let weight = front.a;  // This must match with the other pass!
            accum = accum - front.rgba * weight;  // front is already pre-multiplied
            reveal = reveal / (1.0 - front.a);

            // Reconstruct the color and alpha, and set final color, with premultiplied alpha
            let avg_color = accum.rgb / max(accum.a, epsilon);
            let alpha = 1.0 - reveal;
            out.color = vec4<f32>(avg_color * alpha, alpha);

            // Blend in the front color (front is already premultiplied)
            let out_rgb = (1.0 - front.a) * out.color.rgb + front.rgb;
            let out_a = (1.0 - front.a) * out.color.a + front.a;
            out.color = vec4<f32>(out_rgb, out_a);
        """

        wgsl = FULL_QUAD_SHADER
        wgsl = wgsl.replace("BINDINGS_CODE", bindings_code)
        wgsl = wgsl.replace("FRAGMENT_CODE", fragment_code)

        return _create_pipeline(device, binding_layouts, bindings, targets, wgsl)<|MERGE_RESOLUTION|>--- conflicted
+++ resolved
@@ -132,11 +132,7 @@
             @location(1) pick: vec4<u32>,
         };
         fn get_fragment_output(depth: f32, color: vec4<f32>) -> FragmentOutput {
-<<<<<<< HEAD
-            // if (color.a < 1.0) { discard; }
-=======
             if (color.a < 1.0 - alpha_compare_epsilon ) { discard; }
->>>>>>> d6941399
             var out : FragmentOutput;
             out.color = vec4<f32>(color.rgb, 1.0);
             return out;
